import { text, integer, relationship } from '@keystone-next/fields';
import { createSchema, list } from '@keystone-next/keystone/schema';
import {
  multiAdapterRunners,
  setupFromConfig,
  networkedGraphqlRequest,
  testConfig,
  ProviderName,
} from '@keystone-next/test-utils-legacy';
import { depthLimit, definitionLimit, fieldLimit } from './validation';

function setupKeystone(provider: ProviderName) {
  return setupFromConfig({
    provider,
    config: testConfig({
      lists: createSchema({
        Post: list({
          fields: {
            title: text(),
            author: relationship({ ref: 'User.posts', many: true }),
          },
        }),
        User: list({
          fields: {
            name: text(),
            favNumber: integer(),
            posts: relationship({ ref: 'Post.author', many: true }),
          },
          graphql: {
            queryLimits: {
              maxResults: 2,
            },
          },
        }),
      }),
      graphql: {
        queryLimits: { maxTotalResults: 6 },
        apolloConfig: {
          validationRules: [depthLimit(3), definitionLimit(3), fieldLimit(8)],
        },
      },
    }),
  });
}

multiAdapterRunners().map(({ runner, provider }) =>
  describe(`Provider: ${provider}`, () => {
    describe('maxResults Limit', () => {
      describe('Basic querying', () => {
        test(
          'users',
          runner(setupKeystone, async ({ context }) => {
            const users = await context.lists.User.createMany({
              data: [
                { name: 'Jess', favNumber: 1 },
                { name: 'Johanna', favNumber: 8 },
                { name: 'Sam', favNumber: 5 },
                { name: 'Theo', favNumber: 2 },
              ],
            });

            // 2 results is okay
            let data = await context.graphql.run({
              query: `
          query {
            allUsers(
              where: { name: { contains: "J" } },
              orderBy: [{ name: asc }],
            ) {
              name
            }
          }
      `,
            });

            expect(data).toHaveProperty('allUsers');
            expect(data.allUsers).toEqual([{ name: 'Jess' }, { name: 'Johanna' }]);

            // No results is okay
            data = await context.graphql.run({
              query: `
          query {
            allUsers(
              where: { name: { equals: "Nope" } }
            ) {
              name
            }
          }
      `,
            });

            expect(data).toHaveProperty('allUsers');
            expect(data.allUsers.length).toEqual(0);

            // Count is still correct
            data = await context.graphql.run({
<<<<<<< HEAD
              query: `query { meta: allUsersCount }`,
            });

            expect(data).toHaveProperty('meta');
            expect(data.meta).toBe(users.length);
=======
              query: `query { usersCount }`,
            });

            expect(data).toHaveProperty('usersCount');
            expect(data.usersCount).toBe(users.length);
>>>>>>> 08478b8a

            // This query is only okay because of the "first" parameter
            data = await context.graphql.run({
              query: `
          query {
            allUsers(first: 1) {
              name
            }
          }
      `,
            });

            expect(data).toHaveProperty('allUsers');
            expect(data.allUsers.length).toEqual(1);

            // This query returns too many results
            let errors;
            ({ errors } = await context.graphql.raw({
              query: `
          query {
            allUsers {
              name
            }
          }
      `,
            }));

            expect(errors).toMatchObject([{ message: 'Your request exceeded server limits' }]);

            // The query results don't break the limits, but the "first" parameter does
            ({ errors } = await context.graphql.raw({
              query: `
          query {
            allUsers(
              where: { name: { equals: "Nope" } },
              first: 100000
            ) {
              name
            }
          }
      `,
            }));

            expect(errors).toMatchObject([{ message: 'Your request exceeded server limits' }]);
          })
        );
      });

      describe('Relationship querying', () => {
        test(
          'posts by user',
          runner(setupKeystone, async ({ context }) => {
            const users = await context.lists.User.createMany({
              data: [
                { name: 'Jess', favNumber: 1 },
                { name: 'Johanna', favNumber: 8 },
                { name: 'Sam', favNumber: 5 },
              ],
            });
            await context.lists.Post.createMany({
              data: [
                { author: { connect: [{ id: users[0].id }] }, title: 'One author' },
                {
                  author: { connect: [{ id: users[0].id }, { id: users[1].id }] },
                  title: 'Two authors',
                },
                {
                  author: {
                    connect: [{ id: users[0].id }, { id: users[1].id }, { id: users[2].id }],
                  },
                  title: 'Three authors',
                },
              ],
            });
            // Reset the count for each query
            context.totalResults = 0;
            // A basic query that should work
            let posts = await context.lists.Post.findMany({
              where: { title: { equals: 'One author' } },
              query: 'title author { name }',
            });

            expect(posts).toEqual([{ title: 'One author', author: [{ name: 'Jess' }] }]);

            // Reset the count for each query
            context.totalResults = 0;
            // Each subquery is within the limit (even though the total isn't)
            posts = await context.lists.Post.findMany({
              where: {
                OR: [{ title: { equals: 'One author' } }, { title: { equals: 'Two authors' } }],
              },
              orderBy: [{ title: 'asc' }],
              query: 'title author(orderBy: [{ name: asc }]) { name }',
            });
            expect(posts).toEqual([
              { title: 'One author', author: [{ name: 'Jess' }] },
              { title: 'Two authors', author: [{ name: 'Jess' }, { name: 'Johanna' }] },
            ]);

            // Reset the count for each query
            context.totalResults = 0;
            // This post has too many authors
            let errors;
            ({ errors } = await context.graphql.raw({
              query: `
          query {
            allPosts(
              where: { title: { equals: "Three authors" } },
            ) {
              title
              author {
                name
              }
            }
          }
      `,
            }));

            expect(errors).toMatchObject([{ message: 'Your request exceeded server limits' }]);

            // Requesting the too-many-authors post is okay as long as the authors aren't returned
            // Reset the count for each query
            context.totalResults = 0;
            posts = await context.lists.Post.findMany({
              where: { title: { equals: 'Three authors' } },
              query: 'title',
            });

            expect(posts).toEqual([{ title: 'Three authors' }]);

            // Some posts are okay, but one breaks the limit
            // Reset the count for each query
            context.totalResults = 0;
            ({ errors } = await context.graphql.raw({
              query: `
          query {
            allPosts {
              title
              author {
                name
              }
            }
          }
      `,
            }));

            expect(errors).toMatchObject([{ message: 'Your request exceeded server limits' }]);

            // All subqueries are within limits, but the total isn't
            // Reset the count for each query
            context.totalResults = 0;
            ({ errors } = await context.graphql.raw({
              query: `
          query {
            allPosts(where: { title: { equals: "Two authors" } }) {
              title
              author {
                posts {
                  title
                }
              }
            }
          }
      `,
            }));

            expect(errors).toMatchObject([{ message: 'Your request exceeded server limits' }]);
          })
        );
      });
    });

    // FIXME: we need upstream support in the graphql package to make KS validation rules work for internal requests
    // (Low priority, but makes the API less surprising if rules work everywhere by default.)

    describe('maxDepth Limit', () => {
      test(
        'script kiddie',
        runner(setupKeystone, async ({ app }) => {
          // Block a script-kiddie attempt to DoS the server with nested queries
          const { errors } = await networkedGraphqlRequest({
            app,
            expectedStatusCode: 400,
            query: `
            query {
              allPosts {
                author {
                  posts {
                    author {
                      name
                    }
                  }
                }
              }
            }
          `,
          });

          expect(errors).toMatchObject([{ message: 'Operation has depth 5 (max: 3)' }]);
        })
      );

      test(
        'mutation script kiddie',
        runner(setupKeystone, async ({ app }) => {
          const { errors } = await networkedGraphqlRequest({
            app,
            expectedStatusCode: 400,
            query: `
            mutation {
              updatePost( title: "foo", data: { title: "bar" }) {
                author {
                  posts {
                    author {
                      name
                    }
                  }
                }
              }
            }
          `,
          });

          // This isn't the only error, but that's okay
          expect(errors).toContainEqual({
            message: 'Operation has depth 5 (max: 3)',
            extensions: { code: 'GRAPHQL_VALIDATION_FAILED' },
            name: 'ValidationError',
            uid: expect.anything(),
          });
        })
      );

      test(
        'one fragment',
        runner(setupKeystone, async ({ app }) => {
          // Slightly sneakier depth violation using a fragment
          const { errors } = await networkedGraphqlRequest({
            app,
            expectedStatusCode: 400,
            query: `
            query nestingbomb {
              allPosts {
                ...f
              }
            }
            fragment f on Post {
              author {
                posts {
                  title
                }
              }
            }
            `,
          });

          expect(errors).toMatchObject([{ message: 'Operation has depth 4 (max: 3)' }]);
        })
      );

      test(
        'multiple fragments',
        runner(setupKeystone, async ({ app }) => {
          // Sneakier violation using multiple fragments
          const { errors } = await networkedGraphqlRequest({
            app,
            expectedStatusCode: 400,
            query: `
            query nestingbomb {
              allPosts {
                ...f1
              }
            }
            fragment f1 on Post {
              author {
                ...f2
              }
            }
            fragment f2 on User {
              posts {
                title
              }
            }
            `,
          });

          expect(errors).toMatchObject([{ message: 'Operation has depth 4 (max: 3)' }]);
        })
      );

      test(
        'mutual fragment reference',
        runner(setupKeystone, async ({ app }) => {
          // Infinite loop (illegal as GraphQL, but needs to be handled)
          const { errors } = await networkedGraphqlRequest({
            app,
            expectedStatusCode: 400,
            query: `
            query nestingbomb {
              allPosts {
                ...f1
              }
            }
            fragment f1 on Post {
              author {
                ...f2
              }
            }
            fragment f2 on User {
              posts {
                ...f1
              }
            }
            `,
          });

          // We don't get the error back because the GraphQL server errors for other reasons :/
          // At least we get an error, not a hang or crash
          expect(errors).toEqual(expect.anything());
        })
      );

      test(
        'undefined fragment',
        runner(setupKeystone, async ({ app }) => {
          // (also illegal as GraphQL, but needs to be handled)
          const { errors } = await networkedGraphqlRequest({
            app,
            expectedStatusCode: 400,
            query: `
            query {
              allPosts {
                ...nosuchfragment
              }
            }
            `,
          });

          // We also get an "internal server error" from other code that doesn't handle this case
          expect(errors).toContainEqual({
            message: 'Undefined fragment "nosuchfragment"',
            extensions: { code: 'GRAPHQL_VALIDATION_FAILED' },
            name: 'ValidationError',
            uid: expect.anything(),
          });
        })
      );
    });

    describe('maxDefinitions Limit', () => {
      test(
        'queries',
        runner(setupKeystone, async ({ app }) => {
          // Too many queries
          const { errors } = await networkedGraphqlRequest({
            app,
            expectedStatusCode: 400,
            operationName: 'a',
            query: `
            query a {
              allPosts {
                title
              }
            }
            query b {
              allPosts {
                title
              }
            }
            query c {
              allPosts {
                title
              }
            }
            query d {
              allPosts {
                title
              }
            }
          `,
          });

          expect(errors).toMatchObject([{ message: 'Request contains 4 definitions (max: 3)' }]);
        })
      );

      test(
        'fragments',
        runner(setupKeystone, async ({ app }) => {
          const { errors } = await networkedGraphqlRequest({
            app,
            expectedStatusCode: 400,
            operationName: 'q1',
            query: `
            fragment f1 on Post {
              title
            }
            fragment f2 on Post {
              title
            }
            query q1 {
              allPosts {
                ...f1
              }
            }
            query q2 {
              allPosts {
                ...f2
              }
            }
          `,
          });

          expect(errors).toMatchObject([{ message: 'Request contains 4 definitions (max: 3)' }]);
        })
      );

      test(
        'mutations',
        runner(setupKeystone, async ({ app }) => {
          const { errors } = await networkedGraphqlRequest({
            app,
            expectedStatusCode: 400,
            operationName: 'm1',
            query: `
            mutation m1 {
              updatePost(title: "foo", data: { title: "bar" }) {
                title
              }
            }
            mutation m2 {
              updatePost(title: "foo", data: { title: "bar" }) {
                title
              }
            }
            mutation m3 {
              updatePost(title: "foo", data: { title: "bar" }) {
                title
              }
            }
            mutation m4 {
              updatePost(title: "foo", data: { title: "bar" }) {
                title
              }
            }
          `,
          });

          // This isn't the only error, but that's okay
          expect(errors).toContainEqual({
            message: 'Request contains 4 definitions (max: 3)',
            extensions: { code: 'GRAPHQL_VALIDATION_FAILED' },
            name: 'ValidationError',
            uid: expect.anything(),
          });
        })
      );
    });

    describe('maxFields Limit', () => {
      test(
        'one operation',
        runner(setupKeystone, async ({ app }) => {
          const { errors } = await networkedGraphqlRequest({
            app,
            expectedStatusCode: 400,
            query: `
            query {
              allPosts {
                title
                author {
                  name
                  favNumber
                }
              }
              allUsers {
                name
                favNumber
                posts {
                  title
                }
              }
            }
          `,
          });

          expect(errors).toMatchObject([{ message: 'Request contains 10 fields (max: 8)' }]);
        })
      );

      test(
        'many operations',
        runner(setupKeystone, async ({ app }) => {
          const { errors } = await networkedGraphqlRequest({
            app,
            expectedStatusCode: 400,
            operationName: 'a',
            query: `
            query a {
              allPosts {
                title
              }
              allUsers {
                name
              }
            }
            query b {
              allPosts {
                title
              }
              allUsers {
                name
              }
            }
            query c {
              allPosts {
                title
              }
            }
          `,
          });

          expect(errors).toMatchObject([{ message: 'Request contains 10 fields (max: 8)' }]);
        })
      );

      test(
        'fragments',
        runner(setupKeystone, async ({ app }) => {
          const { errors } = await networkedGraphqlRequest({
            app,
            expectedStatusCode: 400,
            operationName: 'a',
            query: `
            fragment f on User {
              name
              favNumber
            }
            query a {
              allPosts {
                title
                author {
                  ...f
                }
              }
              users1: allUsers {
                ...f
              }
              users2: allUsers {
                ...f
              }
            }
          `,
          });

          expect(errors).toMatchObject([{ message: 'Request contains 11 fields (max: 8)' }]);
        })
      );

      test(
        'unused fragment',
        runner(setupKeystone, async ({ app }) => {
          const { errors } = await networkedGraphqlRequest({
            app,
            expectedStatusCode: 400,
            operationName: 'a',
            query: `
            fragment unused on User {
              name
              favNumber
            }
            fragment f on User {
              name
              favNumber
            }
            query a {
              allPosts {
                title
                author {
                  ...f
                }
              }
              users1: allUsers {
                ...f
              }
              users2: allUsers {
                ...f
              }
            }
          `,
          });

          // We also get an "internal server error" from other code that doesn't handle this case
          expect(errors).toContainEqual({
            message: 'Request contains 13 fields (max: 8)',
            extensions: { code: 'GRAPHQL_VALIDATION_FAILED' },
            name: 'ValidationError',
            uid: expect.anything(),
          });
        })
      );

      test(
        'billion laughs',
        runner(setupKeystone, async ({ app }) => {
          // https://en.wikipedia.org/wiki/Billion_laughs
          const { errors } = await networkedGraphqlRequest({
            app,
            expectedStatusCode: 400,
            operationName: 'a',
            query: `
            query a {
              u1: allUsers {
                ...lol1
              }
              u2: allUsers {
                ...lol1
              }
              u3: allUsers {
                ...lol1
              }
              u4: allUsers {
                ...lol1
              }
              u5: allUsers {
                ...lol1
              }
            }
            fragment lol1 on User {
              p1: allPosts {
                ...lol2
              }
              p2: allPosts {
                ...lol2
              }
              p3: allPosts {
                ...lol2
              }
              p4: allPosts {
                ...lol2
              }
              p5: allPosts {
                ...lol2
              }
            }
            fragment lol2 on Post {
              title
              author
            }
          `,
          });

          // We also get an "internal server error" from other code that doesn't handle this case
          expect(errors).toContainEqual({
            message: 'Request contains 80 fields (max: 8)',
            extensions: { code: 'GRAPHQL_VALIDATION_FAILED' },
            name: 'ValidationError',
            uid: expect.anything(),
          });
        })
      );
    });
  })
);<|MERGE_RESOLUTION|>--- conflicted
+++ resolved
@@ -94,19 +94,11 @@
 
             // Count is still correct
             data = await context.graphql.run({
-<<<<<<< HEAD
-              query: `query { meta: allUsersCount }`,
-            });
-
-            expect(data).toHaveProperty('meta');
-            expect(data.meta).toBe(users.length);
-=======
               query: `query { usersCount }`,
             });
 
             expect(data).toHaveProperty('usersCount');
             expect(data.usersCount).toBe(users.length);
->>>>>>> 08478b8a
 
             // This query is only okay because of the "first" parameter
             data = await context.graphql.run({
