--- conflicted
+++ resolved
@@ -148,11 +148,7 @@
           // Count query
           ({ data, errors, res } = await networkedGraphqlRequest({
             app,
-<<<<<<< HEAD
-            query: `query { userCount: allUsersCount }`,
-=======
             query: `query { usersCount }`,
->>>>>>> 08478b8a
           }));
 
           expect(errors).toBe(undefined);
