--- conflicted
+++ resolved
@@ -330,20 +330,9 @@
                 }
 
                 // Confirm it didn't insert the record anyway
-<<<<<<< HEAD
-                const data2 = await context.graphql.run({
-                  query: `
-                    query {
-                      all${group.name}s(where: { name: { equals: "${groupName}" } }) {
-                        id
-                        name
-                      }
-                    }`,
-=======
                 const groups = await context.lists[group.name].findMany({
-                  where: { name: groupName },
+                  where: { name: { equals: groupName } },
                   query: 'id name',
->>>>>>> 44b8c1d6
                 });
                 expect(groups).toMatchObject([]);
               })
