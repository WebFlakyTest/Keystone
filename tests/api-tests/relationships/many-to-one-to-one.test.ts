--- conflicted
+++ resolved
@@ -127,15 +127,11 @@
             const owner = await createCompanyAndLocation(context);
             const name1 = owner.companies[0].location.custodians[0].name;
             const owners = await context.lists.Owner.findMany({
-<<<<<<< HEAD
               where: {
                 companies: {
                   some: { location: { custodians: { some: { name: { equals: name1 } } } } },
                 },
               },
-=======
-              where: { companies_some: { location: { custodians_some: { name: name1 } } } },
->>>>>>> 44b8c1d6
               query: 'id companies { location { custodians { name } } }',
             });
             expect(owners.length).toEqual(1);
@@ -149,13 +145,9 @@
             const owner = await createCompanyAndLocation(context);
             const name1 = owner.name;
             const custodians = await context.lists.Custodian.findMany({
-<<<<<<< HEAD
               where: {
                 locations: { some: { company: { owners: { some: { name: { equals: name1 } } } } } },
               },
-=======
-              where: { locations_some: { company: { owners_some: { name: name1 } } } },
->>>>>>> 44b8c1d6
               query: 'id locations { company { owners { name } } }',
             });
             expect(custodians.length).toEqual(2);
@@ -169,7 +161,6 @@
             const name1 = owner.name;
             const owners = await context.lists.Owner.findMany({
               where: {
-<<<<<<< HEAD
                 companies: {
                   some: {
                     location: {
@@ -180,12 +171,6 @@
                           },
                         },
                       },
-=======
-                companies_some: {
-                  location: {
-                    custodians_some: {
-                      locations_some: { company: { owners_some: { name: name1 } } },
->>>>>>> 44b8c1d6
                     },
                   },
                 },
@@ -205,7 +190,6 @@
 
             const custodians = await context.lists.Custodian.findMany({
               where: {
-<<<<<<< HEAD
                 locations: {
                   some: {
                     company: {
@@ -222,18 +206,7 @@
                   },
                 },
               },
-              query: 'id locations { company { owners { name } } } ',
-=======
-                locations_some: {
-                  company: {
-                    owners_some: {
-                      companies_some: { location: { custodians_some: { name: name1 } } },
-                    },
-                  },
-                },
-              },
               query: 'id locations { company { owners { name } } }',
->>>>>>> 44b8c1d6
             });
             expect(custodians.length).toEqual(2);
           })
