import { gen, sampleOne } from 'testcheck';
import { text, relationship } from '@keystone-next/fields';
import { createSchema, list } from '@keystone-next/keystone/schema';
import { multiAdapterRunners, setupFromConfig, testConfig } from '@keystone-next/test-utils-legacy';
import type { ProviderName } from '@keystone-next/test-utils-legacy';
import type { KeystoneContext } from '@keystone-next/types';

type IdType = any;

const alphanumGenerator = gen.alphaNumString.notEmpty();

const createInitialData = async (context: KeystoneContext) => {
  const companies = await context.lists.Company.createMany({
    data: [
      { name: sampleOne(alphanumGenerator) },
      { name: sampleOne(alphanumGenerator) },
      { name: sampleOne(alphanumGenerator) },
    ],
  });
  const locations = await context.lists.Location.createMany({
    data: [
      { name: sampleOne(alphanumGenerator) },
      { name: sampleOne(alphanumGenerator) },
      { name: sampleOne(alphanumGenerator) },
    ],
  });
  return { locations, companies };
};

const createCompanyAndLocation = async (context: KeystoneContext) => {
  const company = await context.lists.Company.createOne({
    data: { location: { create: { name: sampleOne(alphanumGenerator) } } },
    query: 'id location { id }',
  });
  const { Company, Location } = await getCompanyAndLocation(
    context,
    company.id,
    company.location.id
  );

  // Sanity check the links are setup correctly
  expect(Company.location.id.toString()).toBe(Location.id.toString());

  return { company, location: company.location };
};

const createComplexData = async (context: KeystoneContext) => {
<<<<<<< HEAD
  type T1 = {
    createCompanies: { id: IdType; name: string; location: { id: IdType; name: string } }[];
  };
  const data = (await context.graphql.run({
    query: `
      mutation {
        createCompanies(data: [
          { name: "A" location: { create: { name: "A" } } }
          { name: "B" location: { create: { name: "D" } } }
          { name: "C" location: { create: { name: "B" } } }
          { name: "E" }
        ]) { id name location { id name }}
      }`,
  })) as T1;
  expect(data.createCompanies[0].name).toEqual('A');
  expect(data.createCompanies[0].location.name).toEqual('A');
  expect(data.createCompanies[1].name).toEqual('B');
  expect(data.createCompanies[1].location.name).toEqual('D');
  expect(data.createCompanies[2].name).toEqual('C');
  expect(data.createCompanies[2].location.name).toEqual('B');
  expect(data.createCompanies[3].name).toEqual('E');
  expect(data.createCompanies[3].location).toBe(null);
  type T2 = {
    createCompany: { id: IdType; name: string; location: { id: IdType; name: string } };
    createLocation: { id: IdType; name: string };
  };
=======
  const companies = await context.lists.Company.createMany({
    data: [
      { data: { name: 'A', location: { create: { name: 'A' } } } },
      { data: { name: 'B', location: { create: { name: 'D' } } } },
      { data: { name: 'C', location: { create: { name: 'B' } } } },
      { data: { name: 'E' } },
    ],
    query: 'id name location { id name }',
  });
  expect(companies[0].name).toEqual('A');
  expect(companies[0].location.name).toEqual('A');
  expect(companies[1].name).toEqual('B');
  expect(companies[1].location.name).toEqual('D');
  expect(companies[2].name).toEqual('C');
  expect(companies[2].location.name).toEqual('B');
  expect(companies[3].name).toEqual('E');
  expect(companies[3].location).toBe(null);

  const _company = await context.lists.Company.createOne({
    data: { name: 'D', location: { connect: { id: companies[2].location.id } } },
    query: 'id name location { id name }',
  });
  const _location = await context.lists.Location.createOne({
    data: { name: 'C' },
    query: 'id name',
  });
  expect(_company.name).toEqual('D');
  expect(_company.location.name).toEqual('B');
  expect(_location.name).toEqual('C');
>>>>>>> 44b8c1d6

  type T3 = { id: IdType; name: string }[];
  const locations = (await context.lists.Location.findMany({ query: 'id name' })) as T3;
  return { companies: [...companies, _company], locations };
};

const getCompanyAndLocation = async (
  context: KeystoneContext,
  companyId: IdType,
  locationId: IdType
) => {
  type T = {
    data: { Company: { id: IdType; location: { id: IdType } }; Location: { id: IdType } };
  };
  const { data } = (await context.graphql.raw({
    query: `
  {
    Company(where: { id: "${companyId}"} ) { id location { id } }
    Location(where: { id: "${locationId}"} ) { id }
  }`,
  })) as T;
  return data;
};

const setupKeystone = (provider: ProviderName) =>
  setupFromConfig({
    provider,
    config: testConfig({
      lists: createSchema({
        Company: list({
          fields: {
            name: text(),
            location: relationship({ ref: 'Location' }),
          },
        }),
        Location: list({
          fields: {
            name: text(),
          },
        }),
      }),
    }),
  });

multiAdapterRunners().map(({ runner, provider }) =>
  describe(`Provider: ${provider}`, () => {
    describe(`One-to-many relationships`, () => {
      describe('Read', () => {
        test(
          'one',
          runner(setupKeystone, async ({ context }) => {
            await createComplexData(context);
            await Promise.all(
              [
                ['A', 1],
                ['B', 2],
                ['C', 0],
                ['D', 1],
                ['E', 0],
              ].map(async ([name, count]) => {
<<<<<<< HEAD
                const data = await context.graphql.run({
                  query: `{ allCompanies(where: { location: { name: { contains: "${name}" }}}) { id }}`,
=======
                const companies = await context.lists.Company.findMany({
                  where: { location: { name_contains: name } },
>>>>>>> 44b8c1d6
                });
                expect(companies.length).toEqual(count);
              })
            );
          })
        );
        test(
          'is_null: true',
          runner(setupKeystone, async ({ context }) => {
            await createComplexData(context);
            const companies = await context.lists.Company.findMany({
              where: { location_is_null: true },
            });
            expect(companies.length).toEqual(1);
          })
        );
        test(
          'is_null: false',
          runner(setupKeystone, async ({ context }) => {
            await createComplexData(context);
            const companies = await context.lists.Company.findMany({
              where: { location_is_null: false },
            });
            expect(companies.length).toEqual(4);
          })
        );
      });

      describe('Count', () => {
        test(
          'Count',
          runner(setupKeystone, async ({ context }) => {
            await createInitialData(context);
            const companiesCount = await context.lists.Company.count();
            const locationsCount = await context.lists.Location.count();
            expect(companiesCount).toEqual(3);
            expect(locationsCount).toEqual(3);
          })
        );
      });

      describe('Create', () => {
        test(
          'With connect',
          runner(setupKeystone, async ({ context }) => {
            const { locations } = await createInitialData(context);
            const location = locations[0];
            const company = await context.lists.Company.createOne({
              data: { location: { connect: { id: location.id } } },
              query: 'id location { id }',
            });
            expect(company.location.id.toString()).toBe(location.id.toString());

            const { Company, Location } = await getCompanyAndLocation(
              context,
              company.id,
              location.id
            );
            // Everything should now be connected
            expect(Company.location.id.toString()).toBe(Location.id.toString());
          })
        );

        test(
          'With create',
          runner(setupKeystone, async ({ context }) => {
            const locationName = sampleOne(alphanumGenerator);
            const company = await context.lists.Company.createOne({
              data: { location: { create: { name: locationName } } },
              query: 'id location { id }',
            });

            const { Company, Location } = await getCompanyAndLocation(
              context,
              company.id,
              company.location.id
            );

            // Everything should now be connected
            expect(Company.location.id.toString()).toBe(Location.id.toString());
          })
        );

        test(
          'With null',
          runner(setupKeystone, async ({ context }) => {
            const company = await context.lists.Company.createOne({
              data: { location: null },
              query: 'id location { id }',
            });

            // Location should be empty
            expect(company.location).toBe(null);
          })
        );
      });

      describe('Update', () => {
        test(
          'With connect',
          runner(setupKeystone, async ({ context }) => {
            // Manually setup a connected Company <-> Location
            const { location, company } = await createCompanyAndLocation(context);

            // Sanity check the links don't yet exist
            // `...not.toBe(expect.anything())` allows null and undefined values
            expect(company.location).not.toBe(expect.anything());

<<<<<<< HEAD
            await context.graphql.run({
              query: `
                mutation {
                  updateCompany(
                    where: { id: "${company.id}" },
                    data: { location: { connect: { id: "${location.id}" } } }
                  ) { id location { id } } }
            `,
=======
            await context.lists.Company.updateOne({
              id: company.id,
              data: { location: { connect: { id: location.id } } },
>>>>>>> 44b8c1d6
            });

            const { Company, Location } = await getCompanyAndLocation(
              context,
              company.id,
              location.id
            );
            // Everything should now be connected
            expect(Company.location.id.toString()).toBe(Location.id.toString());
          })
        );

        test(
          'With create',
          runner(setupKeystone, async ({ context }) => {
            const { companies } = await createInitialData(context);
            let company = companies[0];
            const locationName = sampleOne(alphanumGenerator);
<<<<<<< HEAD
            const data = await context.graphql.run({
              query: `
                mutation {
                  updateCompany(
                    where: { id: "${company.id}" },
                    data: { location: { create: { name: "${locationName}" } } }
                  ) { id location { id name } }
                }
            `,
=======
            const _company = await context.lists.Company.updateOne({
              id: company.id,
              data: { location: { create: { name: locationName } } },
              query: 'id location { id name }',
>>>>>>> 44b8c1d6
            });
            const { Company, Location } = await getCompanyAndLocation(
              context,
              company.id,
              _company.location.id
            );

            // Everything should now be connected
            expect(Company.location.id.toString()).toBe(Location.id.toString());
          })
        );

        test(
          'With disconnect',
          runner(setupKeystone, async ({ context }) => {
            // Manually setup a connected Company <-> Location
            const { location, company } = await createCompanyAndLocation(context);

            // Run the query to disconnect the location from company
            const _company = await context.lists.Company.updateOne({
              id: company.id,
              data: { location: { disconnect: { id: location.id } } },
              query: 'id location { id name }',
            });
            expect(_company.id).toEqual(company.id);
            expect(_company.location).toBe(null);

            // Check the link has been broken
            const result = await getCompanyAndLocation(context, company.id, location.id);
            expect(result.Company.location).toBe(null);
          })
        );

        test(
          'With disconnectAll',
          runner(setupKeystone, async ({ context }) => {
            // Manually setup a connected Company <-> Location
            const { location, company } = await createCompanyAndLocation(context);

            // Run the query to disconnect the location from company
<<<<<<< HEAD
            const data = await context.graphql.run({
              query: `
                mutation {
                  updateCompany(
                    where: { id: "${company.id}" },
                    data: { location: { disconnectAll: true } }
                  ) { id location { id name } }
                }
            `,
=======
            const _company = await context.lists.Company.updateOne({
              id: company.id,
              data: { location: { disconnectAll: true } },
              query: 'id location { id name }',
>>>>>>> 44b8c1d6
            });
            expect(_company.id).toEqual(company.id);
            expect(_company.location).toBe(null);

            // Check the link has been broken
            const result = await getCompanyAndLocation(context, company.id, location.id);
            expect(result.Company.location).toBe(null);
          })
        );

        test(
          'With null',
          runner(setupKeystone, async ({ context }) => {
            // Manually setup a connected Company <-> Location
            const { location, company } = await createCompanyAndLocation(context);

            // Run the query with a null operation
<<<<<<< HEAD
            const data = await context.graphql.run({
              query: `
                mutation {
                  updateCompany(
                    where: { id: "${company.id}" },
                    data: { location: null }
                  ) { id location { id name } }
                }
            `,
=======
            const _company = await context.lists.Company.updateOne({
              id: company.id,
              data: { location: null },
              query: 'id location { id name }',
>>>>>>> 44b8c1d6
            });

            // Check that the location is still there
            expect(_company.id).toEqual(company.id);
            expect(_company.location).not.toBe(null);
            expect(_company.location.id).toEqual(location.id);
          })
        );
      });

      describe('Delete', () => {
        test(
          'delete',
          runner(setupKeystone, async ({ context }) => {
            // Manually setup a connected Company <-> Location
            const { location, company } = await createCompanyAndLocation(context);

            // Run the query to disconnect the location from company
<<<<<<< HEAD
            const data = await context.graphql.run({
              query: `mutation { deleteCompany(where: { id: "${company.id}" }) { id } } `,
            });
            expect(data.deleteCompany.id).toBe(company.id);
=======
            const _company = await context.lists.Company.deleteOne({ id: company.id });
            expect(_company?.id).toBe(company.id);
>>>>>>> 44b8c1d6

            // Check the link has been broken
            const result = await getCompanyAndLocation(context, company.id, location.id);
            expect(result.Company).toBe(null);
          })
        );

        ['A', 'B', 'C', 'D', 'E'].forEach(name => {
          test(
            `delete company ${name}`,
            runner(setupKeystone, async ({ context }) => {
              // Setup a complex set of data
              const { companies } = await createComplexData(context);

              // Delete company {name}
              const id = companies.find(company => company.name === name)?.id;
<<<<<<< HEAD
              const data = await context.graphql.run({
                query: `mutation { deleteCompany(where: { id: "${id}" }) { id } }`,
              });
              expect(data.deleteCompany.id).toBe(id);

              // Check all the companies look how we expect
              await (async () => {
                const data = await context.graphql.run({
                  query:
                    '{ allCompanies(orderBy: [{ name: asc }],) { id name location { id name } } }',
=======
              const _company = await context.lists.Company.deleteOne({ id });
              expect(_company?.id).toBe(id);

              // Check all the companies look how we expect
              await (async () => {
                const _companies = await context.lists.Company.findMany({
                  sortBy: ['name_ASC'],
                  query: 'id name location { id name }',
>>>>>>> 44b8c1d6
                });
                const expected = [
                  ['A', 'A'],
                  ['B', 'D'],
                  ['C', 'B'],
                  ['D', 'B'],
                  ['E', null],
                ].filter(([x]) => x !== name);

                expect(_companies[0].name).toEqual(expected[0][0]);
                expect(_companies[0].location.name).toEqual(expected[0][1]);
                expect(_companies[1].name).toEqual(expected[1][0]);
                expect(_companies[1].location.name).toEqual(expected[1][1]);
                expect(_companies[2].name).toEqual(expected[2][0]);
                expect(_companies[2].location.name).toEqual(expected[2][1]);
                expect(_companies[3].name).toEqual(expected[3][0]);
                if (expected[3][1] === null) {
                  expect(_companies[3].location).toBe(null);
                } else {
                  expect(_companies[2].location.name).toEqual(expected[3][1]);
                }
              })();

              // Check all the locations look how we expect
              await (async () => {
<<<<<<< HEAD
                const data = await context.graphql.run({
                  query: '{ allLocations(orderBy: [{ name: asc }]) { id name } }',
=======
                const _locations = await context.lists.Location.findMany({
                  sortBy: ['name_ASC'],
                  query: 'id name',
>>>>>>> 44b8c1d6
                });
                expect(_locations[0].name).toEqual('A');
                expect(_locations[1].name).toEqual('B');
                expect(_locations[2].name).toEqual('C');
                expect(_locations[3].name).toEqual('D');
              })();
            })
          );
        });

        ['A', 'B', 'C', 'D'].forEach(name => {
          test(
            `delete location ${name}`,
            runner(setupKeystone, async ({ context }) => {
              // Setup a complex set of data
              const { locations } = await createComplexData(context);

              // Delete location {name}
              const id = locations.find(location => location.name === name)?.id;
              const deleted = await context.lists.Location.deleteOne({ id });
              expect(deleted).not.toBe(null);
              expect(deleted!.id).toBe(id);

              // Check all the companies look how we expect
              const companies = await context.lists.Company.findMany({
                orderBy: [{ name: 'asc' }],
                query: 'id name location { id name }',
              });
              expect(companies[0].name).toEqual('A');
              if (name === 'A') {
                expect(companies[0].location).toBe(null);
              } else {
                expect(companies[0].location.name).toEqual('A');
              }
              expect(companies[1].name).toEqual('B');
              if (name === 'D') {
                expect(companies[1].location).toBe(null);
              } else {
                expect(companies[1].location.name).toEqual('D');
              }
              expect(companies[2].name).toEqual('C');
              if (name === 'B') {
                expect(companies[2].location).toBe(null);
              } else {
                expect(companies[2].location.name).toEqual('B');
              }
              expect(companies[3].name).toEqual('D');
              if (name === 'B') {
                expect(companies[3].location).toBe(null);
              } else {
                expect(companies[3].location.name).toEqual('B');
              }
              expect(companies[4].name).toEqual('E');
              expect(companies[4].location).toBe(null);

              // Check all the locations look how we expect
              const _locations = await context.lists.Location.findMany({
                orderBy: [{ name: 'asc' }],
                query: 'id name',
              });
              const expected = ['A', 'B', 'C', 'D'].filter(x => x !== name);
              expect(_locations[0].name).toEqual(expected[0]);
              expect(_locations[1].name).toEqual(expected[1]);
              expect(_locations[2].name).toEqual(expected[2]);
            })
          );
        });
      });
    });
  })
);<|MERGE_RESOLUTION|>--- conflicted
+++ resolved
@@ -45,40 +45,12 @@
 };
 
 const createComplexData = async (context: KeystoneContext) => {
-<<<<<<< HEAD
-  type T1 = {
-    createCompanies: { id: IdType; name: string; location: { id: IdType; name: string } }[];
-  };
-  const data = (await context.graphql.run({
-    query: `
-      mutation {
-        createCompanies(data: [
-          { name: "A" location: { create: { name: "A" } } }
-          { name: "B" location: { create: { name: "D" } } }
-          { name: "C" location: { create: { name: "B" } } }
-          { name: "E" }
-        ]) { id name location { id name }}
-      }`,
-  })) as T1;
-  expect(data.createCompanies[0].name).toEqual('A');
-  expect(data.createCompanies[0].location.name).toEqual('A');
-  expect(data.createCompanies[1].name).toEqual('B');
-  expect(data.createCompanies[1].location.name).toEqual('D');
-  expect(data.createCompanies[2].name).toEqual('C');
-  expect(data.createCompanies[2].location.name).toEqual('B');
-  expect(data.createCompanies[3].name).toEqual('E');
-  expect(data.createCompanies[3].location).toBe(null);
-  type T2 = {
-    createCompany: { id: IdType; name: string; location: { id: IdType; name: string } };
-    createLocation: { id: IdType; name: string };
-  };
-=======
   const companies = await context.lists.Company.createMany({
     data: [
-      { data: { name: 'A', location: { create: { name: 'A' } } } },
-      { data: { name: 'B', location: { create: { name: 'D' } } } },
-      { data: { name: 'C', location: { create: { name: 'B' } } } },
-      { data: { name: 'E' } },
+      { name: 'A', location: { create: { name: 'A' } } },
+      { name: 'B', location: { create: { name: 'D' } } },
+      { name: 'C', location: { create: { name: 'B' } } },
+      { name: 'E' },
     ],
     query: 'id name location { id name }',
   });
@@ -102,7 +74,6 @@
   expect(_company.name).toEqual('D');
   expect(_company.location.name).toEqual('B');
   expect(_location.name).toEqual('C');
->>>>>>> 44b8c1d6
 
   type T3 = { id: IdType; name: string }[];
   const locations = (await context.lists.Location.findMany({ query: 'id name' })) as T3;
@@ -163,13 +134,8 @@
                 ['D', 1],
                 ['E', 0],
               ].map(async ([name, count]) => {
-<<<<<<< HEAD
-                const data = await context.graphql.run({
-                  query: `{ allCompanies(where: { location: { name: { contains: "${name}" }}}) { id }}`,
-=======
                 const companies = await context.lists.Company.findMany({
-                  where: { location: { name_contains: name } },
->>>>>>> 44b8c1d6
+                  where: { location: { name: { contains: name } } },
                 });
                 expect(companies.length).toEqual(count);
               })
@@ -278,20 +244,9 @@
             // `...not.toBe(expect.anything())` allows null and undefined values
             expect(company.location).not.toBe(expect.anything());
 
-<<<<<<< HEAD
-            await context.graphql.run({
-              query: `
-                mutation {
-                  updateCompany(
-                    where: { id: "${company.id}" },
-                    data: { location: { connect: { id: "${location.id}" } } }
-                  ) { id location { id } } }
-            `,
-=======
             await context.lists.Company.updateOne({
               id: company.id,
               data: { location: { connect: { id: location.id } } },
->>>>>>> 44b8c1d6
             });
 
             const { Company, Location } = await getCompanyAndLocation(
@@ -310,22 +265,10 @@
             const { companies } = await createInitialData(context);
             let company = companies[0];
             const locationName = sampleOne(alphanumGenerator);
-<<<<<<< HEAD
-            const data = await context.graphql.run({
-              query: `
-                mutation {
-                  updateCompany(
-                    where: { id: "${company.id}" },
-                    data: { location: { create: { name: "${locationName}" } } }
-                  ) { id location { id name } }
-                }
-            `,
-=======
             const _company = await context.lists.Company.updateOne({
               id: company.id,
               data: { location: { create: { name: locationName } } },
               query: 'id location { id name }',
->>>>>>> 44b8c1d6
             });
             const { Company, Location } = await getCompanyAndLocation(
               context,
@@ -366,22 +309,10 @@
             const { location, company } = await createCompanyAndLocation(context);
 
             // Run the query to disconnect the location from company
-<<<<<<< HEAD
-            const data = await context.graphql.run({
-              query: `
-                mutation {
-                  updateCompany(
-                    where: { id: "${company.id}" },
-                    data: { location: { disconnectAll: true } }
-                  ) { id location { id name } }
-                }
-            `,
-=======
             const _company = await context.lists.Company.updateOne({
               id: company.id,
               data: { location: { disconnectAll: true } },
               query: 'id location { id name }',
->>>>>>> 44b8c1d6
             });
             expect(_company.id).toEqual(company.id);
             expect(_company.location).toBe(null);
@@ -399,22 +330,10 @@
             const { location, company } = await createCompanyAndLocation(context);
 
             // Run the query with a null operation
-<<<<<<< HEAD
-            const data = await context.graphql.run({
-              query: `
-                mutation {
-                  updateCompany(
-                    where: { id: "${company.id}" },
-                    data: { location: null }
-                  ) { id location { id name } }
-                }
-            `,
-=======
             const _company = await context.lists.Company.updateOne({
               id: company.id,
               data: { location: null },
               query: 'id location { id name }',
->>>>>>> 44b8c1d6
             });
 
             // Check that the location is still there
@@ -433,15 +352,8 @@
             const { location, company } = await createCompanyAndLocation(context);
 
             // Run the query to disconnect the location from company
-<<<<<<< HEAD
-            const data = await context.graphql.run({
-              query: `mutation { deleteCompany(where: { id: "${company.id}" }) { id } } `,
-            });
-            expect(data.deleteCompany.id).toBe(company.id);
-=======
             const _company = await context.lists.Company.deleteOne({ id: company.id });
             expect(_company?.id).toBe(company.id);
->>>>>>> 44b8c1d6
 
             // Check the link has been broken
             const result = await getCompanyAndLocation(context, company.id, location.id);
@@ -458,27 +370,14 @@
 
               // Delete company {name}
               const id = companies.find(company => company.name === name)?.id;
-<<<<<<< HEAD
-              const data = await context.graphql.run({
-                query: `mutation { deleteCompany(where: { id: "${id}" }) { id } }`,
-              });
-              expect(data.deleteCompany.id).toBe(id);
-
-              // Check all the companies look how we expect
-              await (async () => {
-                const data = await context.graphql.run({
-                  query:
-                    '{ allCompanies(orderBy: [{ name: asc }],) { id name location { id name } } }',
-=======
               const _company = await context.lists.Company.deleteOne({ id });
               expect(_company?.id).toBe(id);
 
               // Check all the companies look how we expect
               await (async () => {
                 const _companies = await context.lists.Company.findMany({
-                  sortBy: ['name_ASC'],
+                  orderBy: [{ name: 'asc' }],
                   query: 'id name location { id name }',
->>>>>>> 44b8c1d6
                 });
                 const expected = [
                   ['A', 'A'],
@@ -504,14 +403,9 @@
 
               // Check all the locations look how we expect
               await (async () => {
-<<<<<<< HEAD
-                const data = await context.graphql.run({
-                  query: '{ allLocations(orderBy: [{ name: asc }]) { id name } }',
-=======
                 const _locations = await context.lists.Location.findMany({
-                  sortBy: ['name_ASC'],
+                  orderBy: [{ name: 'asc' }],
                   query: 'id name',
->>>>>>> 44b8c1d6
                 });
                 expect(_locations[0].name).toEqual('A');
                 expect(_locations[1].name).toEqual('B');
