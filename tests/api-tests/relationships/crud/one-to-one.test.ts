--- conflicted
+++ resolved
@@ -826,22 +826,10 @@
             const { locations } = await createInitialData(context);
             let location = locations[0];
             const companyName = sampleOne(alphanumGenerator);
-<<<<<<< HEAD
-            const data = await context.graphql.run({
-              query: `
-                mutation {
-                  updateLocation(
-                    where: { id: "${location.id}" },
-                    data: { company: { create: { name: "${companyName}" } } }
-                  ) { id company { id name } }
-                }
-            `,
-=======
             const _location = await context.lists.Location.updateOne({
               id: location.id,
               data: { company: { create: { name: companyName } } },
               query: 'id company { id name }',
->>>>>>> 371e425c
             });
 
             const { Company, Location } = await getCompanyAndLocation(
@@ -920,21 +908,10 @@
             const { location, company } = await createLocationAndCompany(context);
 
             // Run the query to disconnect the location from company
-<<<<<<< HEAD
-            const data = await context.graphql.run({
-              query: `
-                mutation {
-                  updateLocation(
-                    where: { id: "${location.id}" },
-                    data: { company: { disconnect: { id: "${company.id}" } } }
-                  ) { id company { id name } }
-                }`,
-=======
             const _location = await context.lists.Location.updateOne({
               id: location.id,
               data: { company: { disconnect: { id: company.id } } },
               query: 'id company { id name }',
->>>>>>> 371e425c
             });
 
             expect(_location.id).toEqual(location.id);
@@ -975,21 +952,10 @@
             const { location, company } = await createLocationAndCompany(context);
 
             // Run the query to disconnect the location from company
-<<<<<<< HEAD
-            const data = await context.graphql.run({
-              query: `
-                mutation {
-                  updateLocation(
-                    where: { id: "${location.id}" },
-                    data: { company: { disconnectAll: true } }
-                  ) { id company { id name } }
-                }`,
-=======
             const _location = await context.lists.Location.updateOne({
               id: location.id,
               data: { company: { disconnectAll: true } },
               query: 'id company { id name }',
->>>>>>> 371e425c
             });
             expect(_location.id).toEqual(location.id);
             expect(_location.company).toBe(null);
@@ -1008,21 +974,10 @@
             const { location, company } = await createCompanyAndLocation(context);
 
             // Run the query with a null operation
-<<<<<<< HEAD
-            const data = await context.graphql.run({
-              query: `
-                mutation {
-                  updateCompany(
-                    where: { id: "${company.id}" },
-                    data: { location: null }
-                  ) { id location { id name } }
-                }`,
-=======
             const _company = await context.lists.Company.updateOne({
               id: company.id,
               data: { location: null },
               query: 'id location { id name }',
->>>>>>> 371e425c
             });
 
             // Check that the location is still there
@@ -1039,21 +994,10 @@
             const { location, company } = await createLocationAndCompany(context);
 
             // Run the query with a null operation
-<<<<<<< HEAD
-            const data = await context.graphql.run({
-              query: `
-                mutation {
-                  updateLocation(
-                    where: { id: "${location.id}" },
-                    data: { company: null }
-                  ) { id company { id name } }
-                }`,
-=======
             const _location = await context.lists.Location.updateOne({
               id: location.id,
               data: { company: null },
               query: 'id company { id name }',
->>>>>>> 371e425c
             });
 
             // Check that the company is still there
