import { gen, sampleOne } from 'testcheck';
import { text, relationship } from '@keystone-next/fields';
import { createSchema, list } from '@keystone-next/keystone/schema';
import { multiAdapterRunners, setupFromConfig, testConfig } from '@keystone-next/test-utils-legacy';
import type { ProviderName } from '@keystone-next/test-utils-legacy';
import type { KeystoneContext } from '@keystone-next/types';

type IdType = any;

const alphanumGenerator = gen.alphaNumString.notEmpty();

const createInitialData = async (context: KeystoneContext) => {
  const companies = await context.lists.Company.createMany({
    data: [
      { name: sampleOne(alphanumGenerator) },
      { name: sampleOne(alphanumGenerator) },
      { name: sampleOne(alphanumGenerator) },
    ],
  });
  const locations = await context.lists.Location.createMany({
    data: [
      { name: sampleOne(alphanumGenerator) },
      { name: sampleOne(alphanumGenerator) },
      { name: sampleOne(alphanumGenerator) },
    ],
  });
  return { locations, companies };
};

const createCompanyAndLocation = async (context: KeystoneContext) => {
  const company = await context.lists.Company.createOne({
    data: { locations: { create: [{ name: sampleOne(alphanumGenerator) }] } },
    query: 'id locations { id }',
  });
  const { Company, Location } = await getCompanyAndLocation(
    context,
    company.id,
    company.locations[0].id
  );

  // Sanity check the links are setup correctly
  expect(Company.locations.map(({ id }) => id.toString())).toStrictEqual([Location.id.toString()]);

  return { company, location: company.locations[0] };
};

const getCompanyAndLocation = async (
  context: KeystoneContext,
  companyId: IdType,
  locationId: IdType
) => {
  type T = {
    data: { Company: { id: IdType; locations: { id: IdType }[] }; Location: { id: IdType } };
  };
  const { data } = (await context.graphql.raw({
    query: `
      {
        Company(where: { id: "${companyId}"} ) { id locations { id } }
        Location(where: { id: "${locationId}"} ) { id }
      }`,
  })) as T;
  return data;
};

const createReadData = async (context: KeystoneContext) => {
  // create locations [A, A, B, B, C, C];
  const data = ['A', 'A', 'B', 'B', 'C', 'C'].map(name => ({ name }));
  const locations = await context.lists.Location.createMany({ data, query: 'id name' });
  await Promise.all(
    [
      [0, 1, 2, 3, 4, 5], //  -> [A, A, B, B, C, C]
      [0, 2, 4], //  -> [A, B, C]
      [0, 1], //  -> [A, A]
      [0, 2], //  -> [A, B]
      [0, 4], //  -> [A, C]a
      [2, 3], //  -> [B, B]
      [0], //  -> [A]
      [2], //  -> [B]
      [], //  -> []
    ].map(async locationIdxs => {
      await context.lists.Company.createOne({
        data: { locations: { connect: locationIdxs.map(i => ({ id: locations[i].id })) } },
        query: 'id locations { name }',
      });
    })
  );
};

const setupKeystone = (provider: ProviderName) =>
  setupFromConfig({
    provider,
    config: testConfig({
      lists: createSchema({
        Company: list({
          fields: { name: text(), locations: relationship({ ref: 'Location', many: true }) },
        }),
        Location: list({ fields: { name: text() } }),
      }),
    }),
  });

multiAdapterRunners().map(({ runner, provider }) =>
  describe(`Provider: ${provider}`, () => {
    describe(`Many-to-many relationships`, () => {
      describe('Read', () => {
        test(
          '_some',
          runner(setupKeystone, async ({ context }) => {
            await createReadData(context);
            await Promise.all(
              [
                ['A', 6],
                ['B', 5],
                ['C', 3],
                ['D', 0],
              ].map(async ([name, count]) => {
                const companies = await context.lists.Company.findMany({
                  where: { locations: { some: { name: { equals: name } } } },
                });
                expect(companies.length).toEqual(count);
              })
            );
          })
        );
        test(
          '_none',
          runner(setupKeystone, async ({ context }) => {
            await createReadData(context);
            await Promise.all(
              [
                ['A', 3],
                ['B', 4],
                ['C', 6],
                ['D', 9],
              ].map(async ([name, count]) => {
                const companies = await context.lists.Company.findMany({
                  where: { locations: { none: { name: { equals: name } } } },
                });
                expect(companies.length).toEqual(count);
              })
            );
          })
        );
        test(
          '_every',
          runner(setupKeystone, async ({ context }) => {
            await createReadData(context);
            await Promise.all(
              [
                ['A', 3],
                ['B', 3],
                ['C', 1],
                ['D', 1],
              ].map(async ([name, count]) => {
                const companies = await context.lists.Company.findMany({
                  where: { locations: { every: { name: { equals: name } } } },
                });
                expect(companies.length).toEqual(count);
              })
            );
          })
        );
      });

      describe('Count', () => {
        test(
          'Count',
          runner(setupKeystone, async ({ context }) => {
            await createInitialData(context);
            const companiesCount = await context.lists.Company.count();
            const locationsCount = await context.lists.Location.count();
            expect(companiesCount).toEqual(3);
            expect(locationsCount).toEqual(3);
          })
        );

        test(
          '_some',
          runner(setupKeystone, async ({ context }) => {
            await createReadData(context);
            await Promise.all(
              [
                ['A', 6],
                ['B', 5],
                ['C', 3],
                ['D', 0],
              ].map(async ([name, count]) => {
                const _count = await context.lists.Company.count({
                  where: { locations: { some: { name: { equals: name } } } },
                });
                expect(_count).toEqual(count);
              })
            );
          })
        );
        test(
          '_none',
          runner(setupKeystone, async ({ context }) => {
            await createReadData(context);
            await Promise.all(
              [
                ['A', 3],
                ['B', 4],
                ['C', 6],
                ['D', 9],
              ].map(async ([name, count]) => {
                const _count = await context.lists.Company.count({
                  where: { locations: { none: { name: { equals: name } } } },
                });
                expect(_count).toEqual(count);
              })
            );
          })
        );
        test(
          '_every',
          runner(setupKeystone, async ({ context }) => {
            await createReadData(context);
            await Promise.all(
              [
                ['A', 3],
                ['B', 3],
                ['C', 1],
                ['D', 1],
              ].map(async ([name, count]) => {
                const _count = await context.lists.Company.count({
                  where: { locations: { every: { name: { equals: name } } } },
                });
                expect(_count).toEqual(count);
              })
            );
          })
        );
      });

      describe('Create', () => {
        test(
          'With connect',
          runner(setupKeystone, async ({ context }) => {
            const { locations } = await createInitialData(context);
            const location = locations[0];
            type T = { id: IdType; locations: { id: IdType }[] };
            const company = (await context.lists.Company.createOne({
              data: { locations: { connect: [{ id: location.id }] } },
              query: 'id locations { id }',
            })) as T;
            expect(company.locations.map(({ id }) => id.toString())).toEqual([location.id]);

            const { Company, Location } = await getCompanyAndLocation(
              context,
              company.id,
              location.id
            );
            // Everything should now be connected
            expect(Company.locations.map(({ id }) => id.toString())).toEqual([
              Location.id.toString(),
            ]);
          })
        );

        test(
          'With create',
          runner(setupKeystone, async ({ context }) => {
            const locationName = sampleOne(alphanumGenerator);
            const company = await context.lists.Company.createOne({
              data: { locations: { create: [{ name: locationName }] } },
              query: 'id locations { id }',
            });

            const { Company, Location } = await getCompanyAndLocation(
              context,
              company.id,
              company.locations[0].id
            );

            // Everything should now be connected
            expect(Company.locations.map(({ id }) => id.toString())).toEqual([
              Location.id.toString(),
            ]);
          })
        );

        test.skip(
          'With null',
          runner(setupKeystone, async ({ context }) => {
            const company = await context.lists.Company.createOne({
              data: { locations: null },
              query: 'id locations { id }',
            });

            // Locations should be empty
            expect(company.locations).toHaveLength(0);
          })
        );
      });

      describe('Update', () => {
        test(
          'With connect',
          runner(setupKeystone, async ({ context }) => {
            // Manually setup a connected Company <-> Location
            const { location, company } = await createCompanyAndLocation(context);

            // Sanity check the links don't yet exist
            // `...not.toBe(expect.anything())` allows null and undefined values
            expect(company.locations).not.toBe(expect.anything());

            await context.lists.Company.updateOne({
              id: company.id,
              data: { locations: { connect: [{ id: location.id }] } },
              query: 'id locations { id }',
            });

            const { Company, Location } = await getCompanyAndLocation(
              context,
              company.id,
              location.id
            );
            // Everything should now be connected
            expect(Company.locations.map(({ id }) => id.toString())).toEqual([
              Location.id.toString(),
            ]);
          })
        );

        test(
          'With create',
          runner(setupKeystone, async ({ context }) => {
            const { companies } = await createInitialData(context);
            let company = companies[0];
            const locationName = sampleOne(alphanumGenerator);
<<<<<<< HEAD
            const data = await context.graphql.run({
              query: `
                mutation {
                  updateCompany(
                    where: { id: "${company.id}" },
                    data: { locations: { create: [{ name: "${locationName}" }] } }
                  ) { id locations { id name } }
                }
            `,
=======
            const _company = await context.lists.Company.updateOne({
              id: company.id,
              data: { locations: { create: [{ name: locationName }] } },
              query: 'id locations { id name }',
>>>>>>> 371e425c
            });

            const { Company, Location } = await getCompanyAndLocation(
              context,
              company.id,
              _company.locations[0].id
            );

            // Everything should now be connected
            expect(Company.locations.map(({ id }) => id.toString())).toEqual([
              Location.id.toString(),
            ]);
          })
        );

        test(
          'With disconnect',
          runner(setupKeystone, async ({ context }) => {
            // Manually setup a connected Company <-> Location
            const { location, company } = await createCompanyAndLocation(context);

            // Run the query to disconnect the location from company
            const _company = await context.lists.Company.updateOne({
              id: company.id,
              data: { locations: { disconnect: [{ id: location.id }] } },
              query: 'id locations { id name }',
            });
            expect(_company.id).toEqual(company.id);
            expect(_company.locations).toEqual([]);

            // Check the link has been broken
            const result = await getCompanyAndLocation(context, company.id, location.id);
            expect(result.Company.locations).toEqual([]);
          })
        );

        test(
          'With disconnectAll',
          runner(setupKeystone, async ({ context }) => {
            // Manually setup a connected Company <-> Location
            const { location, company } = await createCompanyAndLocation(context);

            // Run the query to disconnect the location from company
            const _company = await context.lists.Company.updateOne({
              id: company.id,
              data: { locations: { disconnectAll: true } },
              query: 'id locations { id name }',
            });
            expect(_company.id).toEqual(company.id);
            expect(_company.locations).toEqual([]);

            // Check the link has been broken
            const result = await getCompanyAndLocation(context, company.id, location.id);
            expect(result.Company.locations).toEqual([]);
          })
        );

        test.skip(
          'With null',
          runner(setupKeystone, async ({ context }) => {
            // Manually setup a connected Company <-> Location
            const { location, company } = await createCompanyAndLocation(context);

            // Run the query with a null operation
            const _company = await context.lists.Company.updateOne({
              id: company.id,
              data: { locations: null },
              query: 'id locations { id name }',
            });

            // Check that the locations are still there
            expect(_company.id).toEqual(company.id);
            expect(_company.locations).toHaveLength(1);
            expect(_company.locations[0].id).toEqual(location.id);
          })
        );
      });

      describe('Delete', () => {
        test(
          'delete',
          runner(setupKeystone, async ({ context }) => {
            // Manually setup a connected Company <-> Location
            const { location, company } = await createCompanyAndLocation(context);

            // Run the query to disconnect the location from company
<<<<<<< HEAD
            const data = await context.graphql.run({
              query: `mutation { deleteCompany(where: { id: "${company.id}" }) { id } } `,
            });
            expect(data.deleteCompany.id).toBe(company.id);
=======
            const _company = await context.lists.Company.deleteOne({ id: company.id });
            expect(_company?.id).toBe(company.id);
>>>>>>> 371e425c

            // Check the link has been broken
            const result = await getCompanyAndLocation(context, company.id, location.id);
            expect(result.Company).toBe(null);
          })
        );
      });
    });
  })
);<|MERGE_RESOLUTION|>--- conflicted
+++ resolved
@@ -329,22 +329,10 @@
             const { companies } = await createInitialData(context);
             let company = companies[0];
             const locationName = sampleOne(alphanumGenerator);
-<<<<<<< HEAD
-            const data = await context.graphql.run({
-              query: `
-                mutation {
-                  updateCompany(
-                    where: { id: "${company.id}" },
-                    data: { locations: { create: [{ name: "${locationName}" }] } }
-                  ) { id locations { id name } }
-                }
-            `,
-=======
             const _company = await context.lists.Company.updateOne({
               id: company.id,
               data: { locations: { create: [{ name: locationName }] } },
               query: 'id locations { id name }',
->>>>>>> 371e425c
             });
 
             const { Company, Location } = await getCompanyAndLocation(
@@ -431,15 +419,8 @@
             const { location, company } = await createCompanyAndLocation(context);
 
             // Run the query to disconnect the location from company
-<<<<<<< HEAD
-            const data = await context.graphql.run({
-              query: `mutation { deleteCompany(where: { id: "${company.id}" }) { id } } `,
-            });
-            expect(data.deleteCompany.id).toBe(company.id);
-=======
             const _company = await context.lists.Company.deleteOne({ id: company.id });
             expect(_company?.id).toBe(company.id);
->>>>>>> 371e425c
 
             // Check the link has been broken
             const result = await getCompanyAndLocation(context, company.id, location.id);
