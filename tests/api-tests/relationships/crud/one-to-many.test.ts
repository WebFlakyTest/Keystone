import { gen, sampleOne } from 'testcheck';
import { text, relationship } from '@keystone-next/fields';
import { createSchema, list } from '@keystone-next/keystone/schema';
import { multiAdapterRunners, setupFromConfig, testConfig } from '@keystone-next/test-utils-legacy';
import type { ProviderName } from '@keystone-next/test-utils-legacy';
import type { KeystoneContext } from '@keystone-next/types';

type IdType = any;

const alphanumGenerator = gen.alphaNumString.notEmpty();

const createInitialData = async (context: KeystoneContext) => {
  const companies = await context.lists.Company.createMany({
    data: [
      { name: sampleOne(alphanumGenerator) },
      { name: sampleOne(alphanumGenerator) },
      { name: sampleOne(alphanumGenerator) },
    ],
  });
  const locations = await context.lists.Location.createMany({
    data: [
      { name: sampleOne(alphanumGenerator) },
      { name: sampleOne(alphanumGenerator) },
      { name: sampleOne(alphanumGenerator) },
    ],
  });
  return { locations, companies };
};

const createCompanyAndLocation = async (context: KeystoneContext) => {
  type T = { createCompany: { id: IdType; locations: { id: IdType; company: { id: IdType } }[] } };
  const { createCompany } = (await context.graphql.run({
    query: `
      mutation {
        createCompany(data: {
          locations: { create: [{ name: "${sampleOne(alphanumGenerator)}" }] }
        }) { id locations { id company { id } } }
      }`,
  })) as T;
  const { Company, Location } = await getCompanyAndLocation(
    context,
    createCompany.id,
    createCompany.locations[0].id
  );

  // Sanity check the links are setup correctly
  expect(Company.locations.map(({ id }: { id: IdType }) => id.toString())).toEqual([Location.id]);
  expect(Location.company.id.toString()).toBe(Company.id.toString());

  return { company: createCompany, location: createCompany.locations[0] };
};

const getCompanyAndLocation = async (
  context: KeystoneContext,
  companyId: IdType,
  locationId: IdType
) => {
  type T = {
    data: {
      Company: { id: IdType; locations: { id: IdType }[] };
      Location: { id: IdType; company: { id: IdType } };
    };
  };
  const { data } = (await context.graphql.raw({
    query: `
      {
        Company(where: { id: "${companyId}"} ) { id locations { id } }
        Location(where: { id: "${locationId}"} ) { id company { id } }
      }`,
  })) as T;
  return data;
};

const createReadData = async (context: KeystoneContext) => {
  // create locations [A, A, B, B, C, C, D];
  const data = await context.graphql.run({
    query: `mutation create($locations: [LocationCreateInput!]!) { createLocations(data: $locations) { id name } }`,
    variables: {
      locations: ['A', 'A', 'B', 'B', 'C', 'C', 'D'].map(name => ({ name })),
    },
  });
  const { createLocations } = data;
  await Promise.all(
    Object.entries({
      ABC: [0, 2, 4], //  -> [A, B, C]
      AB: [1, 3], //  -> [A, B]
      C: [5], //  -> [C]
      '': [], //  -> []
    }).map(async ([name, locationIdxs]) => {
      const ids = locationIdxs.map((i: number) => ({ id: createLocations[i].id }));
      await context.graphql.run({
        query: `mutation create($locations: [LocationWhereUniqueInput!]!, $name: String) { createCompany(data: {
          name: $name
    locations: { connect: $locations }
  }) { id locations { name }}}`,
        variables: { locations: ids, name },
      });
    })
  );
};

const setupKeystone = (provider: ProviderName) =>
  setupFromConfig({
    provider,
    config: testConfig({
      lists: createSchema({
        Company: list({
          fields: {
            name: text(),
            locations: relationship({ ref: 'Location.company', many: true }),
          },
        }),
        Location: list({
          fields: {
            name: text(),
            company: relationship({ ref: 'Company.locations' }),
          },
        }),
      }),
    }),
  });

multiAdapterRunners().map(({ runner, provider }) =>
  describe(`Provider: ${provider}`, () => {
    describe(`One-to-many relationships`, () => {
      describe('Read', () => {
        test(
          'one',
          runner(setupKeystone, async ({ context }) => {
            await createReadData(context);
            await Promise.all(
              [
                ['A', 5],
                ['B', 5],
                ['C', 4],
                ['D', 0],
              ].map(async ([name, count]) => {
                const locations = await context.lists.Location.findMany({
                  where: { company: { name: { contains: name } } },
                });
                expect(locations.length).toEqual(count);
              })
            );
          })
        );
        test(
          'is_null: true',
          runner(setupKeystone, async ({ context }) => {
            await createReadData(context);
            const locations = await context.lists.Location.findMany({
              where: { company: { equals: null } },
            });
            expect(locations.length).toEqual(1);
          })
        );
        test(
          'is_null: false',
          runner(setupKeystone, async ({ context }) => {
            await createReadData(context);
            const data = await context.graphql.run({
              query: `{ allLocations(where: { company: { not: { equals: null } } }) { id }}`,
            });
            expect(data.allLocations.length).toEqual(6);
          })
        );
        test(
          '_some',
          runner(setupKeystone, async ({ context }) => {
            await createReadData(context);
            await Promise.all(
              [
                ['A', 2],
                ['B', 2],
                ['C', 2],
                ['D', 0],
              ].map(async ([name, count]) => {
                const companies = await context.lists.Company.findMany({
                  where: { locations: { some: { name: { equals: name } } } },
                });
                expect(companies.length).toEqual(count);
              })
            );
          })
        );
        test(
          '_none',
          runner(setupKeystone, async ({ context }) => {
            await createReadData(context);
            await Promise.all(
              [
                ['A', 2],
                ['B', 2],
                ['C', 2],
                ['D', 4],
              ].map(async ([name, count]) => {
<<<<<<< HEAD
                const data = await context.graphql.run({
                  query: `{ allCompanies(where: { locations: { none: { name: { equals: "${name}"}}}}) { id }}`,
=======
                const companies = await context.lists.Company.findMany({
                  where: { locations_none: { name } },
>>>>>>> 371e425c
                });
                expect(companies.length).toEqual(count);
              })
            );
          })
        );
        test(
          '_every',
          runner(setupKeystone, async ({ context }) => {
            await createReadData(context);
            await Promise.all(
              [
                ['A', 1],
                ['B', 1],
                ['C', 2],
                ['D', 1],
              ].map(async ([name, count]) => {
<<<<<<< HEAD
                const data = await context.graphql.run({
                  query: `{ allCompanies(where: { locations: { every: { name: { equals: "${name}"}}}}) { id }}`,
=======
                const companies = await context.lists.Company.findMany({
                  where: { locations_every: { name } },
>>>>>>> 371e425c
                });
                expect(companies.length).toEqual(count);
              })
            );
          })
        );
      });

      describe('Count', () => {
        test(
          'Count',
          runner(setupKeystone, async ({ context }) => {
            await createInitialData(context);
            const companiesCount = await context.lists.Company.count();
            const locationsCount = await context.lists.Location.count();
            expect(companiesCount).toEqual(3);
            expect(locationsCount).toEqual(3);
          })
        );
      });

      describe('Create', () => {
        test(
          'With connect',
          runner(setupKeystone, async ({ context }) => {
            const { locations } = await createInitialData(context);
            const location = locations[0];
            type T = { id: IdType; locations: { id: IdType }[] };
            const company = (await context.lists.Company.createOne({
              data: { locations: { connect: [{ id: location.id }] } },
              query: 'id locations { id }',
            })) as T;

            expect(company.locations.map(({ id }) => id.toString())).toEqual([location.id]);

            const { Company, Location } = await getCompanyAndLocation(
              context,
              company.id,
              location.id
            );

            // Everything should now be connected
            expect(company.locations.map(({ id }) => id.toString())).toEqual([location.id]);
            expect(Location.company.id.toString()).toBe(Company.id.toString());
          })
        );

        test(
          'With create',
          runner(setupKeystone, async ({ context }) => {
            const locationName = sampleOne(alphanumGenerator);
            const data = await context.graphql.run({
              query: `
                mutation {
                  createCompany(data: {
                    locations: { create: [{ name: "${locationName}" }] }
                  }) { id locations { id } }
                }
            `,
            });

            const { Company, Location } = await getCompanyAndLocation(
              context,
              data.createCompany.id,
              data.createCompany.locations[0].id
            );

            // Everything should now be connected
            expect(Company.locations.map(({ id }) => id.toString())).toEqual([
              Location.id.toString(),
            ]);
            expect(Location.company.id.toString()).toBe(Company.id.toString());
          })
        );

        test(
          'With nested connect',
          runner(setupKeystone, async ({ context }) => {
            const { companies } = await createInitialData(context);
            const company = companies[0];
            const locationName = sampleOne(alphanumGenerator);

            const data = await context.graphql.run({
              query: `
                mutation {
                  createCompany(data: {
                    locations: { create: [{ name: "${locationName}" company: { connect: { id: "${company.id}" } } }] }
                  }) { id locations { id company { id } } }
                }
            `,
            });

            const { Company, Location } = await getCompanyAndLocation(
              context,
              data.createCompany.id,
              data.createCompany.locations[0].id
            );

            // Everything should now be connected
            expect(Company.locations.map(({ id }) => id.toString())).toEqual([Location.id]);
            expect(Location.company.id.toString()).toBe(Company.id.toString());

            type T = {
              allCompanies: {
                id: IdType;
                locations: { id: IdType; company: { id: IdType } }[];
              }[];
            };
            const { allCompanies } = (await context.graphql.run({
              query: `{ allCompanies { id locations { id company { id } } } }`,
            })) as T;
            // The nested company should not have a location
            expect(
              allCompanies.filter(({ id }) => id === Company.id)[0].locations[0].company.id
            ).toEqual(Company.id);
            allCompanies
              .filter(({ id }) => id !== Company.id)
              .forEach(company => {
                expect(company.locations).toEqual([]);
              });
          })
        );

        test(
          'With nested create',
          runner(setupKeystone, async ({ context }) => {
            const locationName = sampleOne(alphanumGenerator);
            const companyName = sampleOne(alphanumGenerator);

            const data = await context.graphql.run({
              query: `
                mutation {
                  createCompany(data: {
                    locations: { create: [{ name: "${locationName}" company: { create: { name: "${companyName}" } } }] }
                  }) { id locations { id company { id } } }
                }
            `,
            });

            const { Company, Location } = await getCompanyAndLocation(
              context,
              data.createCompany.id,
              data.createCompany.locations[0].id
            );
            // Everything should now be connected
            expect(Company.locations.map(({ id }) => id.toString())).toEqual([Location.id]);
            expect(Location.company.id.toString()).toBe(Company.id.toString());

            // The nested company should not have a location
            type T = {
              allCompanies: {
                id: IdType;
                locations: { id: IdType; company: { id: IdType } }[];
              }[];
            };
            const { allCompanies } = (await context.graphql.run({
              query: `{ allCompanies { id locations { id company { id } } } }`,
            })) as T;
            expect(
              allCompanies.filter(({ id }) => id === Company.id)[0].locations[0].company.id
            ).toEqual(Company.id);
            allCompanies
              .filter(({ id }) => id !== Company.id)
              .forEach(company => {
                expect(company.locations).toEqual([]);
              });
          })
        );

        test(
          'With null',
          runner(setupKeystone, async ({ context }) => {
            const data = await context.graphql.run({
              query: `
                mutation {
                  createCompany(data: {
                    locations: null
                  }) { id locations { id } }
                }
            `,
            });

            // Locations should be empty
            expect(data.createCompany.locations).toHaveLength(0);
          })
        );
      });

      describe('Update', () => {
        test(
          'With connect',
          runner(setupKeystone, async ({ context }) => {
            // Manually setup a connected Company <-> Location
            const { location, company } = await createCompanyAndLocation(context);

            // Sanity check the links don't yet exist
            // `...not.toBe(expect.anything())` allows null and undefined values
            expect(company.locations).not.toBe(expect.anything());
            expect(location.company).not.toBe(expect.anything());

            await context.graphql.run({
              query: `
                mutation {
                  updateCompany(
                    where: { id: "${company.id}" },
                    data: { locations: { connect: [{ id: "${location.id}" }] } }
                  ) { id locations { id } } }
            `,
            });

            const { Company, Location } = await getCompanyAndLocation(
              context,
              company.id,
              location.id
            );
            // Everything should now be connected
            expect(Company.locations.map(({ id }) => id.toString())).toEqual([
              Location.id.toString(),
            ]);
            expect(Location.company.id.toString()).toBe(Company.id.toString());
          })
        );

        test(
          'With create',
          runner(setupKeystone, async ({ context }) => {
            const { companies } = await createInitialData(context);
            let company = companies[0];
            const locationName = sampleOne(alphanumGenerator);
            const data = await context.graphql.run({
              query: `
                mutation {
                  updateCompany(
                    where: { id: "${company.id}" } ,
                    data: { locations: { create: [{ name: "${locationName}" }] } }
                  ) { id locations { id name } }
                }
            `,
            });

            const { Company, Location } = await getCompanyAndLocation(
              context,
              company.id,
              data.updateCompany.locations[0].id
            );

            // Everything should now be connected
            expect(Company.locations.map(({ id }) => id.toString())).toEqual([
              Location.id.toString(),
            ]);
            expect(Location.company.id.toString()).toBe(Company.id.toString());
          })
        );

        test(
          'With disconnect',
          runner(setupKeystone, async ({ context }) => {
            // Manually setup a connected Company <-> Location
            const { location, company } = await createCompanyAndLocation(context);

            // Run the query to disconnect the location from company
            const data = await context.graphql.run({
              query: `
                mutation {
                  updateCompany(
                    where: { id: "${company.id}" },
                    data: { locations: { disconnect: [{ id: "${location.id}" }] } }
                  ) { id locations { id name } }
                }
            `,
            });
            expect(data.updateCompany.id).toEqual(company.id);
            expect(data.updateCompany.locations).toEqual([]);

            // Check the link has been broken
            const result = await getCompanyAndLocation(context, company.id, location.id);
            expect(result.Company.locations).toEqual([]);
            expect(result.Location.company).toBe(null);
          })
        );

        test(
          'With disconnectAll',
          runner(setupKeystone, async ({ context }) => {
            // Manually setup a connected Company <-> Location
            const { location, company } = await createCompanyAndLocation(context);

            // Run the query to disconnect the location from company
            const data = await context.graphql.run({
              query: `
                mutation {
                  updateCompany(
                    where: { id: "${company.id}" },
                    data: { locations: { disconnectAll: true } }
                  ) { id locations { id name } }
                }
            `,
            });
            expect(data.updateCompany.id).toEqual(company.id);
            expect(data.updateCompany.locations).toEqual([]);

            // Check the link has been broken
            const result = await getCompanyAndLocation(context, company.id, location.id);
            expect(result.Company.locations).toEqual([]);
            expect(result.Location.company).toBe(null);
          })
        );

        test(
          'With null',
          runner(setupKeystone, async ({ context }) => {
            // Manually setup a connected Company <-> Location
            const { location, company } = await createCompanyAndLocation(context);

            // Run the query with a null operation
            const data = await context.graphql.run({
              query: `
                mutation {
                  updateCompany(
                    where: { id: "${company.id}" },
                    data: { locations: null }
                  ) { id locations { id name } }
                }
            `,
            });

            // Check that the locations are still there
            expect(data.updateCompany.id).toEqual(company.id);
            expect(data.updateCompany.locations).toHaveLength(1);
            expect(data.updateCompany.locations[0].id).toEqual(location.id);
          })
        );
      });

      describe('Delete', () => {
        test(
          'delete',
          runner(setupKeystone, async ({ context }) => {
            // Manually setup a connected Company <-> Location
            const { location, company } = await createCompanyAndLocation(context);

            // Run the query to disconnect the location from company
            const data = await context.graphql.run({
              query: `mutation { deleteCompany(id: "${company.id}") { id } } `,
            });
            expect(data.deleteCompany.id).toBe(company.id);

            // Check the link has been broken
            const result = await getCompanyAndLocation(context, company.id, location.id);
            expect(result.Company).toBe(null);
            expect(result.Location.company).toBe(null);
          })
        );
      });
    });
  })
);<|MERGE_RESOLUTION|>--- conflicted
+++ resolved
@@ -193,13 +193,8 @@
                 ['C', 2],
                 ['D', 4],
               ].map(async ([name, count]) => {
-<<<<<<< HEAD
-                const data = await context.graphql.run({
-                  query: `{ allCompanies(where: { locations: { none: { name: { equals: "${name}"}}}}) { id }}`,
-=======
                 const companies = await context.lists.Company.findMany({
-                  where: { locations_none: { name } },
->>>>>>> 371e425c
+                  where: { locations: { none: { name: { equals: name } } } },
                 });
                 expect(companies.length).toEqual(count);
               })
@@ -217,13 +212,8 @@
                 ['C', 2],
                 ['D', 1],
               ].map(async ([name, count]) => {
-<<<<<<< HEAD
-                const data = await context.graphql.run({
-                  query: `{ allCompanies(where: { locations: { every: { name: { equals: "${name}"}}}}) { id }}`,
-=======
                 const companies = await context.lists.Company.findMany({
-                  where: { locations_every: { name } },
->>>>>>> 371e425c
+                  where: { locations: { every: { name: { equals: name } } } },
                 });
                 expect(companies.length).toEqual(count);
               })
