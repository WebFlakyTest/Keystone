import { gen, sampleOne } from 'testcheck';
import { text, relationship } from '@keystone-next/fields';
import { createSchema, list } from '@keystone-next/keystone/schema';
import { multiAdapterRunners, setupFromConfig, testConfig } from '@keystone-next/test-utils-legacy';
import type { ProviderName } from '@keystone-next/test-utils-legacy';
import type { KeystoneContext } from '@keystone-next/types';

type IdType = any;

const alphanumGenerator = gen.alphaNumString.notEmpty();

const createInitialData = async (context: KeystoneContext) => {
  const companies = await context.lists.Company.createMany({
    data: [
      { name: sampleOne(alphanumGenerator) },
      { name: sampleOne(alphanumGenerator) },
      { name: sampleOne(alphanumGenerator) },
    ],
  });
  const locations = await context.lists.Location.createMany({
    data: [
      { name: sampleOne(alphanumGenerator) },
      { name: sampleOne(alphanumGenerator) },
      { name: sampleOne(alphanumGenerator) },
    ],
  });
  return { locations, companies };
};

const createCompanyAndLocation = async (context: KeystoneContext) => {
  const company = await context.lists.Company.createOne({
    data: { locations: { create: [{ name: sampleOne(alphanumGenerator) }] } },
    query: 'id locations { id company { id } }',
  });
  const { Company, Location } = await getCompanyAndLocation(
    context,
    company.id,
    company.locations[0].id
  );

  // Sanity check the links are setup correctly
  expect(Company.locations.map(({ id }: { id: IdType }) => id.toString())).toEqual([Location.id]);
  expect(Location.company.id.toString()).toBe(Company.id.toString());

  return { company, location: company.locations[0] };
};

const getCompanyAndLocation = async (
  context: KeystoneContext,
  companyId: IdType,
  locationId: IdType
) => {
  type T = {
    data: {
      Company: { id: IdType; locations: { id: IdType }[] };
      Location: { id: IdType; company: { id: IdType } };
    };
  };
  const { data } = (await context.graphql.raw({
    query: `
      {
        Company(where: { id: "${companyId}"} ) { id locations { id } }
        Location(where: { id: "${locationId}"} ) { id company { id } }
      }`,
  })) as T;
  return data;
};

const createReadData = async (context: KeystoneContext) => {
  // create locations [A, A, B, B, C, C, D];
<<<<<<< HEAD
  const data = await context.graphql.run({
    query: `mutation create($locations: [LocationCreateInput!]!) { createLocations(data: $locations) { id name } }`,
    variables: {
      locations: ['A', 'A', 'B', 'B', 'C', 'C', 'D'].map(name => ({ name })),
    },
=======
  const locations = await context.lists.Location.createMany({
    data: ['A', 'A', 'B', 'B', 'C', 'C', 'D'].map(name => ({ data: { name } })),
    query: 'id name',
>>>>>>> 44b8c1d6
  });
  await Promise.all(
    Object.entries({
      ABC: [0, 2, 4], //  -> [A, B, C]
      AB: [1, 3], //  -> [A, B]
      C: [5], //  -> [C]
      '': [], //  -> []
    }).map(async ([name, locationIdxs]) => {
<<<<<<< HEAD
      const ids = locationIdxs.map((i: number) => ({ id: createLocations[i].id }));
      await context.graphql.run({
        query: `mutation create($locations: [LocationWhereUniqueInput!]!, $name: String) { createCompany(data: {
          name: $name
    locations: { connect: $locations }
  }) { id locations { name }}}`,
        variables: { locations: ids, name },
      });
=======
      const ids = locationIdxs.map((i: number) => ({ id: locations[i].id }));
      await context.lists.Company.createOne({ data: { name, locations: { connect: ids } } });
>>>>>>> 44b8c1d6
    })
  );
};

const setupKeystone = (provider: ProviderName) =>
  setupFromConfig({
    provider,
    config: testConfig({
      lists: createSchema({
        Company: list({
          fields: {
            name: text(),
            locations: relationship({ ref: 'Location.company', many: true }),
          },
        }),
        Location: list({
          fields: {
            name: text(),
            company: relationship({ ref: 'Company.locations' }),
          },
        }),
      }),
    }),
  });

multiAdapterRunners().map(({ runner, provider }) =>
  describe(`Provider: ${provider}`, () => {
    describe(`One-to-many relationships`, () => {
      describe('Read', () => {
        test(
          'one',
          runner(setupKeystone, async ({ context }) => {
            await createReadData(context);
            await Promise.all(
              [
                ['A', 5],
                ['B', 5],
                ['C', 4],
                ['D', 0],
              ].map(async ([name, count]) => {
                const locations = await context.lists.Location.findMany({
                  where: { company: { name: { contains: name } } },
                });
                expect(locations.length).toEqual(count);
              })
            );
          })
        );
        test(
          'is_null: true',
          runner(setupKeystone, async ({ context }) => {
            await createReadData(context);
            const locations = await context.lists.Location.findMany({
              where: { company: null },
            });
            expect(locations.length).toEqual(1);
          })
        );
        test(
          'is_null: false',
          runner(setupKeystone, async ({ context }) => {
            await createReadData(context);
<<<<<<< HEAD
            const data = await context.graphql.run({
              query: `{ allLocations(where: { company: { not: { equals: null } } }) { id }}`,
=======
            const locations = await context.lists.Location.findMany({
              where: { company_is_null: false },
>>>>>>> 44b8c1d6
            });
            expect(locations.length).toEqual(6);
          })
        );
        test(
          '_some',
          runner(setupKeystone, async ({ context }) => {
            await createReadData(context);
            await Promise.all(
              [
                ['A', 2],
                ['B', 2],
                ['C', 2],
                ['D', 0],
              ].map(async ([name, count]) => {
                const companies = await context.lists.Company.findMany({
                  where: { locations: { some: { name: { equals: name } } } },
                });
                expect(companies.length).toEqual(count);
              })
            );
          })
        );
        test(
          '_none',
          runner(setupKeystone, async ({ context }) => {
            await createReadData(context);
            await Promise.all(
              [
                ['A', 2],
                ['B', 2],
                ['C', 2],
                ['D', 4],
              ].map(async ([name, count]) => {
                const companies = await context.lists.Company.findMany({
                  where: { locations: { none: { name: { equals: name } } } },
                });
                expect(companies.length).toEqual(count);
              })
            );
          })
        );
        test(
          '_every',
          runner(setupKeystone, async ({ context }) => {
            await createReadData(context);
            await Promise.all(
              [
                ['A', 1],
                ['B', 1],
                ['C', 2],
                ['D', 1],
              ].map(async ([name, count]) => {
                const companies = await context.lists.Company.findMany({
                  where: { locations: { every: { name: { equals: name } } } },
                });
                expect(companies.length).toEqual(count);
              })
            );
          })
        );
      });

      describe('Count', () => {
        test(
          'Count',
          runner(setupKeystone, async ({ context }) => {
            await createInitialData(context);
            const companiesCount = await context.lists.Company.count();
            const locationsCount = await context.lists.Location.count();
            expect(companiesCount).toEqual(3);
            expect(locationsCount).toEqual(3);
          })
        );
      });

      describe('Create', () => {
        test(
          'With connect',
          runner(setupKeystone, async ({ context }) => {
            const { locations } = await createInitialData(context);
            const location = locations[0];
            type T = { id: IdType; locations: { id: IdType }[] };
            const company = (await context.lists.Company.createOne({
              data: { locations: { connect: [{ id: location.id }] } },
              query: 'id locations { id }',
            })) as T;

            expect(company.locations.map(({ id }) => id.toString())).toEqual([location.id]);

            const { Company, Location } = await getCompanyAndLocation(
              context,
              company.id,
              location.id
            );

            // Everything should now be connected
            expect(company.locations.map(({ id }) => id.toString())).toEqual([location.id]);
            expect(Location.company.id.toString()).toBe(Company.id.toString());
          })
        );

        test(
          'With create',
          runner(setupKeystone, async ({ context }) => {
            const locationName = sampleOne(alphanumGenerator);
            const company = await context.lists.Company.createOne({
              data: { locations: { create: [{ name: locationName }] } },
              query: 'id locations { id }',
            });

            const { Company, Location } = await getCompanyAndLocation(
              context,
              company.id,
              company.locations[0].id
            );

            // Everything should now be connected
            expect(Company.locations.map(({ id }) => id.toString())).toEqual([
              Location.id.toString(),
            ]);
            expect(Location.company.id.toString()).toBe(Company.id.toString());
          })
        );

        test(
          'With nested connect',
          runner(setupKeystone, async ({ context }) => {
            const { companies } = await createInitialData(context);
            const company = companies[0];

            const locationName = sampleOne(alphanumGenerator);

            const _company = await context.lists.Company.createOne({
              data: {
                locations: {
                  create: [{ name: locationName, company: { connect: { id: company.id } } }],
                },
              },
              query: 'id locations { id company { id } }',
            });

            const { Company, Location } = await getCompanyAndLocation(
              context,
              _company.id,
              _company.locations[0].id
            );

            // Everything should now be connected
            expect(Company.locations.map(({ id }) => id.toString())).toEqual([Location.id]);
            expect(Location.company.id.toString()).toBe(Company.id.toString());

            const allCompanies = await context.lists.Company.findMany({
              query: 'id locations { id company { id } }',
            });

            // The nested company should not have a location
            expect(
              allCompanies.filter(({ id }) => id === Company.id)[0].locations[0].company.id
            ).toEqual(Company.id);
            allCompanies
              .filter(({ id }) => id !== Company.id)
              .forEach(company => {
                expect(company.locations).toEqual([]);
              });
          })
        );

        test(
          'With nested create',
          runner(setupKeystone, async ({ context }) => {
            const locationName = sampleOne(alphanumGenerator);
            const companyName = sampleOne(alphanumGenerator);

            const company = await context.lists.Company.createOne({
              data: {
                locations: {
                  create: [{ name: locationName, company: { create: { name: companyName } } }],
                },
              },
              query: 'id locations { id company { id } }',
            });

            const { Company, Location } = await getCompanyAndLocation(
              context,
              company.id,
              company.locations[0].id
            );
            // Everything should now be connected
            expect(Company.locations.map(({ id }) => id.toString())).toEqual([Location.id]);
            expect(Location.company.id.toString()).toBe(Company.id.toString());

            // The nested company should not have a location
            const companies = await context.lists.Company.findMany({
              query: 'id locations { id company { id } }',
            });
            expect(
              companies.filter(({ id }) => id === Company.id)[0].locations[0].company.id
            ).toEqual(Company.id);
            companies
              .filter(({ id }) => id !== Company.id)
              .forEach(company => {
                expect(company.locations).toEqual([]);
              });
          })
        );

        test(
          'With null',
          runner(setupKeystone, async ({ context }) => {
            const company = await context.lists.Company.createOne({
              data: { locations: null },
              query: 'id locations { id }',
            });

            // Locations should be empty
            expect(company.locations).toHaveLength(0);
          })
        );
      });

      describe('Update', () => {
        test(
          'With connect',
          runner(setupKeystone, async ({ context }) => {
            // Manually setup a connected Company <-> Location
            const { location, company } = await createCompanyAndLocation(context);

            // Sanity check the links don't yet exist
            // `...not.toBe(expect.anything())` allows null and undefined values
            expect(company.locations).not.toBe(expect.anything());
            expect(location.company).not.toBe(expect.anything());

<<<<<<< HEAD
            await context.graphql.run({
              query: `
                mutation {
                  updateCompany(
                    where: { id: "${company.id}" },
                    data: { locations: { connect: [{ id: "${location.id}" }] } }
                  ) { id locations { id } } }
            `,
=======
            await context.lists.Company.updateOne({
              id: company.id,
              data: { locations: { connect: [{ id: location.id }] } },
>>>>>>> 44b8c1d6
            });

            const { Company, Location } = await getCompanyAndLocation(
              context,
              company.id,
              location.id
            );
            // Everything should now be connected
            expect(Company.locations.map(({ id }) => id.toString())).toEqual([
              Location.id.toString(),
            ]);
            expect(Location.company.id.toString()).toBe(Company.id.toString());
          })
        );

        test(
          'With create',
          runner(setupKeystone, async ({ context }) => {
            const { companies } = await createInitialData(context);
            let company = companies[0];
            const locationName = sampleOne(alphanumGenerator);
<<<<<<< HEAD
            const data = await context.graphql.run({
              query: `
                mutation {
                  updateCompany(
                    where: { id: "${company.id}" } ,
                    data: { locations: { create: [{ name: "${locationName}" }] } }
                  ) { id locations { id name } }
                }
            `,
=======
            const _company = await context.lists.Company.updateOne({
              id: company.id,
              data: { locations: { create: [{ name: locationName }] } },
              query: 'id locations { id name }',
>>>>>>> 44b8c1d6
            });

            const { Company, Location } = await getCompanyAndLocation(
              context,
              company.id,
              _company.locations[0].id
            );

            // Everything should now be connected
            expect(Company.locations.map(({ id }) => id.toString())).toEqual([
              Location.id.toString(),
            ]);
            expect(Location.company.id.toString()).toBe(Company.id.toString());
          })
        );

        test(
          'With disconnect',
          runner(setupKeystone, async ({ context }) => {
            // Manually setup a connected Company <-> Location
            const { location, company } = await createCompanyAndLocation(context);

            // Run the query to disconnect the location from company
<<<<<<< HEAD
            const data = await context.graphql.run({
              query: `
                mutation {
                  updateCompany(
                    where: { id: "${company.id}" },
                    data: { locations: { disconnect: [{ id: "${location.id}" }] } }
                  ) { id locations { id name } }
                }
            `,
=======
            const _company = await context.lists.Company.updateOne({
              id: company.id,
              data: { locations: { disconnect: [{ id: location.id }] } },
              query: 'id locations { id name }',
>>>>>>> 44b8c1d6
            });
            expect(_company.id).toEqual(company.id);
            expect(_company.locations).toEqual([]);

            // Check the link has been broken
            const result = await getCompanyAndLocation(context, company.id, location.id);
            expect(result.Company.locations).toEqual([]);
            expect(result.Location.company).toBe(null);
          })
        );

        test(
          'With disconnectAll',
          runner(setupKeystone, async ({ context }) => {
            // Manually setup a connected Company <-> Location
            const { location, company } = await createCompanyAndLocation(context);

            // Run the query to disconnect the location from company
<<<<<<< HEAD
            const data = await context.graphql.run({
              query: `
                mutation {
                  updateCompany(
                    where: { id: "${company.id}" },
                    data: { locations: { disconnectAll: true } }
                  ) { id locations { id name } }
                }
            `,
=======
            const _company = await context.lists.Company.updateOne({
              id: company.id,
              data: { locations: { disconnectAll: true } },
              query: 'id locations { id name }',
>>>>>>> 44b8c1d6
            });
            expect(_company.id).toEqual(company.id);
            expect(_company.locations).toEqual([]);

            // Check the link has been broken
            const result = await getCompanyAndLocation(context, company.id, location.id);
            expect(result.Company.locations).toEqual([]);
            expect(result.Location.company).toBe(null);
          })
        );

        test(
          'With null',
          runner(setupKeystone, async ({ context }) => {
            // Manually setup a connected Company <-> Location
            const { location, company } = await createCompanyAndLocation(context);

            // Run the query with a null operation
<<<<<<< HEAD
            const data = await context.graphql.run({
              query: `
                mutation {
                  updateCompany(
                    where: { id: "${company.id}" },
                    data: { locations: null }
                  ) { id locations { id name } }
                }
            `,
=======
            const _company = await context.lists.Company.updateOne({
              id: company.id,
              data: { locations: null },
              query: 'id locations { id name }',
>>>>>>> 44b8c1d6
            });

            // Check that the locations are still there
            expect(_company.id).toEqual(company.id);
            expect(_company.locations).toHaveLength(1);
            expect(_company.locations[0].id).toEqual(location.id);
          })
        );
      });

      describe('Delete', () => {
        test(
          'delete',
          runner(setupKeystone, async ({ context }) => {
            // Manually setup a connected Company <-> Location
            const { location, company } = await createCompanyAndLocation(context);

            // Run the query to disconnect the location from company
<<<<<<< HEAD
            const data = await context.graphql.run({
              query: `mutation { deleteCompany(where: { id: "${company.id}" }) { id } } `,
            });
            expect(data.deleteCompany.id).toBe(company.id);
=======
            const _company = await context.lists.Company.deleteOne({ id: company.id });
            expect(_company?.id).toBe(company.id);
>>>>>>> 44b8c1d6

            // Check the link has been broken
            const result = await getCompanyAndLocation(context, company.id, location.id);
            expect(result.Company).toBe(null);
            expect(result.Location.company).toBe(null);
          })
        );
      });
    });
  })
);<|MERGE_RESOLUTION|>--- conflicted
+++ resolved
@@ -68,17 +68,9 @@
 
 const createReadData = async (context: KeystoneContext) => {
   // create locations [A, A, B, B, C, C, D];
-<<<<<<< HEAD
-  const data = await context.graphql.run({
-    query: `mutation create($locations: [LocationCreateInput!]!) { createLocations(data: $locations) { id name } }`,
-    variables: {
-      locations: ['A', 'A', 'B', 'B', 'C', 'C', 'D'].map(name => ({ name })),
-    },
-=======
   const locations = await context.lists.Location.createMany({
-    data: ['A', 'A', 'B', 'B', 'C', 'C', 'D'].map(name => ({ data: { name } })),
+    data: ['A', 'A', 'B', 'B', 'C', 'C', 'D'].map(name => ({ name })),
     query: 'id name',
->>>>>>> 44b8c1d6
   });
   await Promise.all(
     Object.entries({
@@ -87,19 +79,8 @@
       C: [5], //  -> [C]
       '': [], //  -> []
     }).map(async ([name, locationIdxs]) => {
-<<<<<<< HEAD
-      const ids = locationIdxs.map((i: number) => ({ id: createLocations[i].id }));
-      await context.graphql.run({
-        query: `mutation create($locations: [LocationWhereUniqueInput!]!, $name: String) { createCompany(data: {
-          name: $name
-    locations: { connect: $locations }
-  }) { id locations { name }}}`,
-        variables: { locations: ids, name },
-      });
-=======
       const ids = locationIdxs.map((i: number) => ({ id: locations[i].id }));
       await context.lists.Company.createOne({ data: { name, locations: { connect: ids } } });
->>>>>>> 44b8c1d6
     })
   );
 };
@@ -162,13 +143,8 @@
           'is_null: false',
           runner(setupKeystone, async ({ context }) => {
             await createReadData(context);
-<<<<<<< HEAD
-            const data = await context.graphql.run({
-              query: `{ allLocations(where: { company: { not: { equals: null } } }) { id }}`,
-=======
             const locations = await context.lists.Location.findMany({
-              where: { company_is_null: false },
->>>>>>> 44b8c1d6
+              where: { company: { not: { equals: null } } },
             });
             expect(locations.length).toEqual(6);
           })
@@ -402,20 +378,9 @@
             expect(company.locations).not.toBe(expect.anything());
             expect(location.company).not.toBe(expect.anything());
 
-<<<<<<< HEAD
-            await context.graphql.run({
-              query: `
-                mutation {
-                  updateCompany(
-                    where: { id: "${company.id}" },
-                    data: { locations: { connect: [{ id: "${location.id}" }] } }
-                  ) { id locations { id } } }
-            `,
-=======
             await context.lists.Company.updateOne({
               id: company.id,
               data: { locations: { connect: [{ id: location.id }] } },
->>>>>>> 44b8c1d6
             });
 
             const { Company, Location } = await getCompanyAndLocation(
@@ -437,22 +402,10 @@
             const { companies } = await createInitialData(context);
             let company = companies[0];
             const locationName = sampleOne(alphanumGenerator);
-<<<<<<< HEAD
-            const data = await context.graphql.run({
-              query: `
-                mutation {
-                  updateCompany(
-                    where: { id: "${company.id}" } ,
-                    data: { locations: { create: [{ name: "${locationName}" }] } }
-                  ) { id locations { id name } }
-                }
-            `,
-=======
             const _company = await context.lists.Company.updateOne({
               id: company.id,
               data: { locations: { create: [{ name: locationName }] } },
               query: 'id locations { id name }',
->>>>>>> 44b8c1d6
             });
 
             const { Company, Location } = await getCompanyAndLocation(
@@ -476,22 +429,10 @@
             const { location, company } = await createCompanyAndLocation(context);
 
             // Run the query to disconnect the location from company
-<<<<<<< HEAD
-            const data = await context.graphql.run({
-              query: `
-                mutation {
-                  updateCompany(
-                    where: { id: "${company.id}" },
-                    data: { locations: { disconnect: [{ id: "${location.id}" }] } }
-                  ) { id locations { id name } }
-                }
-            `,
-=======
             const _company = await context.lists.Company.updateOne({
               id: company.id,
               data: { locations: { disconnect: [{ id: location.id }] } },
               query: 'id locations { id name }',
->>>>>>> 44b8c1d6
             });
             expect(_company.id).toEqual(company.id);
             expect(_company.locations).toEqual([]);
@@ -510,22 +451,10 @@
             const { location, company } = await createCompanyAndLocation(context);
 
             // Run the query to disconnect the location from company
-<<<<<<< HEAD
-            const data = await context.graphql.run({
-              query: `
-                mutation {
-                  updateCompany(
-                    where: { id: "${company.id}" },
-                    data: { locations: { disconnectAll: true } }
-                  ) { id locations { id name } }
-                }
-            `,
-=======
             const _company = await context.lists.Company.updateOne({
               id: company.id,
               data: { locations: { disconnectAll: true } },
               query: 'id locations { id name }',
->>>>>>> 44b8c1d6
             });
             expect(_company.id).toEqual(company.id);
             expect(_company.locations).toEqual([]);
@@ -544,22 +473,10 @@
             const { location, company } = await createCompanyAndLocation(context);
 
             // Run the query with a null operation
-<<<<<<< HEAD
-            const data = await context.graphql.run({
-              query: `
-                mutation {
-                  updateCompany(
-                    where: { id: "${company.id}" },
-                    data: { locations: null }
-                  ) { id locations { id name } }
-                }
-            `,
-=======
             const _company = await context.lists.Company.updateOne({
               id: company.id,
               data: { locations: null },
               query: 'id locations { id name }',
->>>>>>> 44b8c1d6
             });
 
             // Check that the locations are still there
@@ -578,15 +495,8 @@
             const { location, company } = await createCompanyAndLocation(context);
 
             // Run the query to disconnect the location from company
-<<<<<<< HEAD
-            const data = await context.graphql.run({
-              query: `mutation { deleteCompany(where: { id: "${company.id}" }) { id } } `,
-            });
-            expect(data.deleteCompany.id).toBe(company.id);
-=======
             const _company = await context.lists.Company.deleteOne({ id: company.id });
             expect(_company?.id).toBe(company.id);
->>>>>>> 44b8c1d6
 
             // Check the link has been broken
             const result = await getCompanyAndLocation(context, company.id, location.id);
