import { gen, sampleOne } from 'testcheck';
import { text, relationship } from '@keystone-next/fields';
import { createSchema, list } from '@keystone-next/keystone/schema';
import { multiAdapterRunners, setupFromConfig, testConfig } from '@keystone-next/test-utils-legacy';
import type { ProviderName } from '@keystone-next/test-utils-legacy';
import type { KeystoneContext } from '@keystone-next/types';

type IdType = any;

const alphanumGenerator = gen.alphaNumString.notEmpty();

const createInitialData = async (context: KeystoneContext) => {
  const users = await context.lists.User.createMany({
    data: [
      { data: { name: sampleOne(alphanumGenerator) } },
      { data: { name: sampleOne(alphanumGenerator) } },
      { data: { name: sampleOne(alphanumGenerator) } },
    ],
  });

  return { users };
};

const createUserAndFriend = async (context: KeystoneContext) => {
  const user = await context.lists.User.createOne({
    data: { friends: { create: [{ name: sampleOne(alphanumGenerator) }] } },
    query: 'id friends { id }',
  });
  const { User, Friend } = await getUserAndFriend(context, user.id, user.friends[0].id);

  // Sanity check the links are setup correctly
  expect(User.friends.map(({ id }: { id: IdType }) => id.toString())).toStrictEqual([
    Friend.id.toString(),
  ]);

  return { user, friend: user.friends[0] };
};

const getUserAndFriend = async (context: KeystoneContext, userId: IdType, friendId: IdType) => {
  type T = { data: { User: { id: IdType; friends: { id: IdType }[] }; Friend: { id: IdType } } };
  const result = (await context.graphql.raw({
    query: `
      {
        User(where: { id: "${userId}"} ) { id friends { id } }
        Friend: User(where: { id: "${friendId}"} ) { id }
      }`,
  })) as T;
  return result.data;
};

const createReadData = async (context: KeystoneContext) => {
  // create locations [A, A, B, B, C, C];
<<<<<<< HEAD
  const data = await context.graphql.run({
    query: `mutation create($users: [UsersCreateInput!]!) { createUsers(data: $users) { id name } }`,
    variables: {
      users: ['A', 'A', 'B', 'B', 'C', 'C', 'D', 'D', 'E'].map(name => ({ data: { name } })),
    },
=======
  const users = await context.lists.User.createMany({
    data: ['A', 'A', 'B', 'B', 'C', 'C', 'D', 'D', 'E'].map(name => ({ data: { name } })),
    query: 'id name',
>>>>>>> 44b8c1d6
  });

  await Promise.all(
    [
      [0, 1, 2, 3, 4, 5], //  -> (A1) -> [A, A, B, B, C, C]
      [0, 2, 4], //  -> (A2) -> [A, B, C]
      [0, 1], //  -> (B1) -> [A, A]
      [0, 2], //  -> (B2) -> [A, B]
      [0, 4], //  ->  (C1) -> [A, C]
      [2, 3], //  ->  (C2) -> [B, B]
      [0], //  -> (D1) -> [A]
      [2], //  -> (D2) -> [B]
      [], //  ->  (E1) -> []
    ].map(async (locationIdxs, j) => {
      const ids = locationIdxs.map(i => ({ id: users[i].id }));
      await context.lists.User.updateOne({
        id: users[j].id,
        data: { friends: { connect: ids } },
        query: 'id friends { name }',
      });
    })
  );
};

const setupKeystone = (provider: ProviderName) =>
  setupFromConfig({
    provider,
    config: testConfig({
      lists: createSchema({
        User: list({
          fields: {
            name: text(),
            friends: relationship({ ref: 'User', many: true }),
          },
        }),
      }),
    }),
  });

multiAdapterRunners().map(({ runner, provider }) =>
  describe(`Provider: ${provider}`, () => {
    describe(`Many-to-many relationships`, () => {
      describe('Read', () => {
        test(
          '_some',
          runner(setupKeystone, async ({ context }) => {
            await createReadData(context);
            await Promise.all(
              [
                ['A', 6],
                ['B', 5],
                ['C', 3],
                ['D', 0],
              ].map(async ([name, count]) => {
                const users = await context.lists.User.findMany({
                  where: { friends: { some: { name: { equals: name } } } },
                });
                expect(users.length).toEqual(count);
              })
            );
          })
        );
        test(
          '_none',
          runner(setupKeystone, async ({ context }) => {
            await createReadData(context);
            await Promise.all(
              [
                ['A', 3],
                ['B', 4],
                ['C', 6],
                ['D', 9],
              ].map(async ([name, count]) => {
                const users = await context.lists.User.findMany({
                  where: { friends: { none: { name: { equals: name } } } },
                });
                expect(users.length).toEqual(count);
              })
            );
          })
        );
        test(
          '_every',
          runner(setupKeystone, async ({ context }) => {
            await createReadData(context);
            await Promise.all(
              [
                ['A', 3],
                ['B', 3],
                ['C', 1],
                ['D', 1],
              ].map(async ([name, count]) => {
                const users = await context.lists.User.findMany({
                  where: { friends: { every: { name: { equals: name } } } },
                });
                expect(users.length).toEqual(count);
              })
            );
          })
        );
      });

      describe('Count', () => {
        test(
          'Count',
          runner(setupKeystone, async ({ context }) => {
            await createInitialData(context);
            const count = await context.lists.User.count();
            expect(count).toEqual(3);
          })
        );
      });

      describe('Create', () => {
        test(
          'With connect',
          runner(setupKeystone, async ({ context }) => {
            const { users } = await createInitialData(context);
            const user = users[0];
            const _user = (await context.lists.User.createOne({
              data: { friends: { connect: [{ id: user.id }] } },
              query: 'id friends { id }',
            })) as { id: IdType; friends: { id: IdType }[] };
            const createUser: { id: IdType; friends: { id: IdType }[] } = _user;
            expect(createUser.friends.map(({ id }) => id.toString())).toEqual([user.id]);

            const { User, Friend } = await getUserAndFriend(context, _user.id, user.id);
            // Everything should now be connected
            expect(User.friends.map(({ id }) => id.toString())).toEqual([Friend.id.toString()]);
          })
        );

        test(
          'With create',
          runner(setupKeystone, async ({ context }) => {
            const friendName = sampleOne(alphanumGenerator);
            const user = await context.lists.User.createOne({
              data: { friends: { create: [{ name: friendName }] } },
              query: 'id friends { id }',
            });

            const { User, Friend } = await getUserAndFriend(context, user.id, user.friends[0].id);

            // Everything should now be connected
            expect(User.friends.map(({ id }) => id.toString())).toEqual([Friend.id.toString()]);
          })
        );

        test.skip(
          'With null',
          runner(setupKeystone, async ({ context }) => {
            const user = await context.lists.User.createOne({
              data: { friends: null },
              query: 'id friends { id }',
            });

            // Friends should be empty
            expect(user.friends).toHaveLength(0);
          })
        );
      });

      describe('Update', () => {
        test(
          'With connect',
          runner(setupKeystone, async ({ context }) => {
            // Manually setup a connected Company <-> Location
            const { user, friend } = await createUserAndFriend(context);

            // Sanity check the links don't yet exist
            // `...not.toBe(expect.anything())` allows null and undefined values
            expect(user.friends).not.toBe(expect.anything());

            await context.lists.User.updateOne({
              id: user.id,
              data: { friends: { connect: [{ id: friend.id }] } },
              query: 'id friends { id }',
            });

            const { User, Friend } = await getUserAndFriend(context, user.id, friend.id);
            // Everything should now be connected
            expect(User.friends.map(({ id }) => id.toString())).toEqual([Friend.id.toString()]);
          })
        );

        test(
          'With create',
          runner(setupKeystone, async ({ context }) => {
            const { users } = await createInitialData(context);
            let user = users[0];
            const friendName = sampleOne(alphanumGenerator);
            const _user = await context.lists.User.updateOne({
              id: user.id,
              data: { friends: { create: [{ name: friendName }] } },
              query: 'id friends { id name }',
            });

            const { User, Friend } = await getUserAndFriend(context, user.id, _user.friends[0].id);

            // Everything should now be connected
            expect(User.friends.map(({ id }) => id.toString())).toEqual([Friend.id.toString()]);
          })
        );

        test(
          'With disconnect',
          runner(setupKeystone, async ({ context }) => {
            // Manually setup a connected Company <-> Location
            const { user, friend } = await createUserAndFriend(context);

            // Run the query to disconnect the location from company
            const _user = await context.lists.User.updateOne({
              id: user.id,
              data: { friends: { disconnect: [{ id: friend.id }] } },
              query: 'id friends { id name }',
            });
            expect(_user.id).toEqual(user.id);
            expect(_user.friends).toEqual([]);

            // Check the link has been broken
            const result = await getUserAndFriend(context, user.id, friend.id);
            expect(result.User.friends).toEqual([]);
          })
        );

        test(
          'With disconnectAll',
          runner(setupKeystone, async ({ context }) => {
            // Manually setup a connected Company <-> Location
            const { user, friend } = await createUserAndFriend(context);

            // Run the query to disconnect the location from company
            const _user = await context.lists.User.updateOne({
              id: user.id,
              data: { friends: { disconnectAll: true } },
              query: 'id friends { id name }',
            });
            expect(_user.id).toEqual(user.id);
            expect(_user.friends).toEqual([]);

            // Check the link has been broken
            const result = await getUserAndFriend(context, user.id, friend.id);
            expect(result.User.friends).toEqual([]);
          })
        );

        test.skip(
          'With null',
          runner(setupKeystone, async ({ context }) => {
            // Manually setup a connected Company <-> Location
            const { user, friend } = await createUserAndFriend(context);

            // Run the query with a null operation
            const _user = await context.lists.User.updateOne({
              id: user.id,
              data: { friends: null },
              query: 'id friends { id name }',
            });

            // Check that the friends are still there
            expect(_user.id).toEqual(user.id);
            expect(_user.friends).toHaveLength(1);
            expect(_user.friends[0].id).toEqual(friend.id);
          })
        );
      });

      describe('Delete', () => {
        test(
          'delete',
          runner(setupKeystone, async ({ context }) => {
            // Manually setup a connected Company <-> Location
            const { user, friend } = await createUserAndFriend(context);

            // Run the query to disconnect the location from company
<<<<<<< HEAD
            const data = await context.graphql.run({
              query: `mutation { deleteUser(where: { id: "${user.id}" }) { id } } `,
            });
            expect(data.deleteUser.id).toBe(user.id);
=======
            const _user = await context.lists.User.deleteOne({ id: user.id });
            expect(_user?.id).toBe(user.id);
>>>>>>> 44b8c1d6

            // Check the link has been broken
            const result = await getUserAndFriend(context, user.id, friend.id);
            expect(result.User).toBe(null);
          })
        );
      });
    });
  })
);<|MERGE_RESOLUTION|>--- conflicted
+++ resolved
@@ -50,17 +50,9 @@
 
 const createReadData = async (context: KeystoneContext) => {
   // create locations [A, A, B, B, C, C];
-<<<<<<< HEAD
-  const data = await context.graphql.run({
-    query: `mutation create($users: [UsersCreateInput!]!) { createUsers(data: $users) { id name } }`,
-    variables: {
-      users: ['A', 'A', 'B', 'B', 'C', 'C', 'D', 'D', 'E'].map(name => ({ data: { name } })),
-    },
-=======
   const users = await context.lists.User.createMany({
-    data: ['A', 'A', 'B', 'B', 'C', 'C', 'D', 'D', 'E'].map(name => ({ data: { name } })),
+    data: ['A', 'A', 'B', 'B', 'C', 'C', 'D', 'D', 'E'].map(name => ({ name })),
     query: 'id name',
->>>>>>> 44b8c1d6
   });
 
   await Promise.all(
@@ -336,15 +328,8 @@
             const { user, friend } = await createUserAndFriend(context);
 
             // Run the query to disconnect the location from company
-<<<<<<< HEAD
-            const data = await context.graphql.run({
-              query: `mutation { deleteUser(where: { id: "${user.id}" }) { id } } `,
-            });
-            expect(data.deleteUser.id).toBe(user.id);
-=======
             const _user = await context.lists.User.deleteOne({ id: user.id });
             expect(_user?.id).toBe(user.id);
->>>>>>> 44b8c1d6
 
             // Check the link has been broken
             const result = await getUserAndFriend(context, user.id, friend.id);
