--- conflicted
+++ resolved
@@ -105,19 +105,11 @@
           if (access.read) {
             expect(queries).toContain(`${name}`);
             expect(queries).toContain(`all${name}s`);
-<<<<<<< HEAD
-            expect(queries).toContain(`all${name}sCount`);
-          } else {
-            expect(queries).not.toContain(`${name}`);
-            expect(queries).not.toContain(`all${name}s`);
-            expect(queries).toContain(`all${name}sCount`);
-=======
             expect(queries).not.toContain(`${name.slice(0, 1).toLowerCase() + name.slice(1)}Count`);
           } else {
             expect(queries).not.toContain(`${name}`);
             expect(queries).not.toContain(`all${name}s`);
             expect(queries).not.toContain(`${name.slice(0, 1).toLowerCase() + name.slice(1)}Count`);
->>>>>>> 08478b8a
           }
 
           if (access.create) {
@@ -213,11 +205,7 @@
 
           expect(queries).toContain(`${name}`);
           expect(queries).toContain(`all${name}s`);
-<<<<<<< HEAD
-          expect(queries).toContain(`all${name}sCount`);
-=======
           expect(queries).not.toContain(`${name.slice(0, 1).toLowerCase() + name.slice(1)}Count`);
->>>>>>> 08478b8a
 
           expect(mutations).toContain(`create${name}`);
           expect(mutations).toContain(`update${name}`);
@@ -238,11 +226,7 @@
 
           expect(queries).toContain(`${name}`);
           expect(queries).toContain(`all${name}s`);
-<<<<<<< HEAD
-          expect(queries).toContain(`all${name}sCount`);
-=======
           expect(queries).not.toContain(`${name.slice(0, 1).toLowerCase() + name.slice(1)}Count`);
->>>>>>> 08478b8a
 
           if (access.create) {
             expect(mutations).toContain(`create${name}`);
