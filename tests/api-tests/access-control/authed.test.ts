--- conflicted
+++ resolved
@@ -475,11 +475,7 @@
                 const { id: validId1 } = await create({ name: 'Hello' });
                 const { id: invalidId } = await create({ name: 'hi' });
                 const multiDeleteMutationName = `delete${nameFn[mode](access)}s`;
-<<<<<<< HEAD
-                const query = `mutation { ${multiDeleteMutationName}(where: [{ id: "${validId1}"}, { id: "${validId2}" }]) { id } }`;
-=======
-                const query = `mutation { ${multiDeleteMutationName}(ids: ["${validId1}", "${invalidId}"]) { id } }`;
->>>>>>> 74bc7785
+                const query = `mutation { ${multiDeleteMutationName}(where: [{ id: "${validId1}"}, { id: "${invalidId}" }]) { id } }`;
                 const { data, errors } = await context.exitSudo().graphql.raw({ query });
                 if (mode === 'imperative') {
                   expectNamedArray(data, errors, multiDeleteMutationName, [validId1, invalidId]);
