--- conflicted
+++ resolved
@@ -48,11 +48,8 @@
 	'fields': [
 		'booleans',
 		'codes',
-<<<<<<< HEAD
+		'colors',
 		'dates',
-=======
-		'colors',
->>>>>>> ca35778c
 		'emails',
 		'names',
 		'numbers',
