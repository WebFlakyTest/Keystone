{
  "name": "@keystone-ui/core",
  "version": "3.1.0",
  "license": "MIT",
  "main": "dist/core.cjs.js",
  "module": "dist/core.esm.js",
  "devDependencies": {
    "@types/facepaint": "^1.2.1",
    "@types/react": "^17.0.11",
    "react": "^17.0.2",
    "react-dom": "^17.0.2"
  },
  "peerDependencies": {
    "react": "^17.0.2",
    "react-dom": "^17.0.2"
  },
  "dependencies": {
<<<<<<< HEAD
    "@babel/runtime": "^7.14.0",
    "@emotion/react": "^11.4.0",
=======
    "@babel/runtime": "^7.14.6",
    "@emotion/react": "11.4.0",
>>>>>>> 51dfb15a
    "facepaint": "^1.2.1"
  },
  "engines": {
    "node": "^12.20 || >= 14.13"
  },
  "repository": "https://github.com/keystonejs/keystone/tree/master/design-system/packages/core"
}<|MERGE_RESOLUTION|>--- conflicted
+++ resolved
@@ -15,13 +15,8 @@
     "react-dom": "^17.0.2"
   },
   "dependencies": {
-<<<<<<< HEAD
-    "@babel/runtime": "^7.14.0",
+    "@babel/runtime": "^7.14.6",
     "@emotion/react": "^11.4.0",
-=======
-    "@babel/runtime": "^7.14.6",
-    "@emotion/react": "11.4.0",
->>>>>>> 51dfb15a
     "facepaint": "^1.2.1"
   },
   "engines": {
