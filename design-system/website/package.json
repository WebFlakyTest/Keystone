{
  "name": "@keystone-ui/website",
  "version": "3.0.1",
  "private": true,
  "license": "MIT",
  "scripts": {
    "dev": "next -p 8080"
  },
  "dependencies": {
    "@babel/runtime": "^7.14.6",
    "@keystone-ui/button": "^5.0.0",
    "@keystone-ui/core": "^3.0.0",
    "@keystone-ui/fields": "^4.1.2",
    "@keystone-ui/loading": "^4.0.0",
    "@keystone-ui/modals": "^4.0.0",
    "@keystone-ui/notice": "^4.0.0",
    "@keystone-ui/options": "^4.0.1",
    "@keystone-ui/pill": "^5.0.0",
    "@keystone-ui/popover": "^4.0.2",
    "@keystone-ui/segmented-control": "^4.0.0",
    "@keystone-ui/toast": "^4.0.1",
    "@keystone-ui/tooltip": "^4.0.0",
    "@preconstruct/next": "^3.0.0",
<<<<<<< HEAD
    "@types/react": "^17.0.11",
    "@types/react-dom": "^17.0.8",
    "@types/tinycolor2": "^1.4.2",
    "@types/webpack": "^4.41.29",
=======
    "@types/react": "^17.0.14",
    "@types/react-dom": "^17.0.9",
    "@types/tinycolor2": "^1.4.3",
    "@types/webpack": "^4.41.30",
>>>>>>> e70b6bb3
    "next": "^11.0.1",
    "react": "^17.0.2",
    "react-dom": "^17.0.2",
    "tinycolor2": "^1.4.2"
  },
  "devDependencies": {
    "typescript": "^4.3.5"
  },
  "engines": {
    "node": "^12.20 || >= 14.13"
  },
  "repository": "https://github.com/keystonejs/keystone/tree/master/design-system/website"
}<|MERGE_RESOLUTION|>--- conflicted
+++ resolved
@@ -21,17 +21,10 @@
     "@keystone-ui/toast": "^4.0.1",
     "@keystone-ui/tooltip": "^4.0.0",
     "@preconstruct/next": "^3.0.0",
-<<<<<<< HEAD
-    "@types/react": "^17.0.11",
-    "@types/react-dom": "^17.0.8",
-    "@types/tinycolor2": "^1.4.2",
-    "@types/webpack": "^4.41.29",
-=======
     "@types/react": "^17.0.14",
     "@types/react-dom": "^17.0.9",
     "@types/tinycolor2": "^1.4.3",
     "@types/webpack": "^4.41.30",
->>>>>>> e70b6bb3
     "next": "^11.0.1",
     "react": "^17.0.2",
     "react-dom": "^17.0.2",
