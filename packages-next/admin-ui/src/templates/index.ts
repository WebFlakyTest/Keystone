import * as Path from 'path';
import type { AdminMetaRootVal, KeystoneConfig } from '@keystone-next/types';
import { AdminFileToWrite } from '@keystone-next/types';
import { GraphQLSchema } from 'graphql';
import { InitialisedList } from '@keystone-next/keystone/src/lib/core/types-for-lists';
import { appTemplate } from './app';
import { homeTemplate } from './home';
import { listTemplate } from './list';
import { itemTemplate } from './item';
import { apiTemplate } from './api';
import { noAccessTemplate } from './no-access';

const pkgDir = Path.dirname(require.resolve('@keystone-next/admin-ui/package.json'));

export const writeAdminFiles = (
  config: KeystoneConfig,
  lists: Record<string, InitialisedList>,
  graphQLSchema: GraphQLSchema,
  adminMeta: AdminMetaRootVal,
  configFileExists: boolean,
  projectAdminPath: string
): AdminFileToWrite[] => [
  ...['next.config.js', 'tsconfig.json'].map(
    outputPath =>
      ({ mode: 'copy', inputPath: Path.join(pkgDir, 'static', outputPath), outputPath } as const)
  ),
  { mode: 'write', src: noAccessTemplate(config.session), outputPath: 'pages/no-access.js' },
  {
    mode: 'write',
<<<<<<< HEAD
    outputPath: 'pages/_app.js',
    src: appTemplate(lists, graphQLSchema, { configFileExists, projectAdminPath }),
=======
    src: appTemplate(config, graphQLSchema, { configFileExists, projectAdminPath }),
    outputPath: 'pages/_app.js',
>>>>>>> 3aea3b12
  },
  { mode: 'write', src: homeTemplate, outputPath: 'pages/index.js' },
  ...adminMeta.lists.map(
    ({ path, key }) =>
      ({ mode: 'write', src: listTemplate(key), outputPath: `pages/${path}/index.js` } as const)
  ),
  ...adminMeta.lists.map(
    ({ path, key }) =>
      ({ mode: 'write', src: itemTemplate(key), outputPath: `pages/${path}/[id].js` } as const)
  ),
  ...(config.experimental?.enableNextJsGraphqlApiEndpoint
    ? [
        {
          mode: 'write' as const,
          src: apiTemplate,
          outputPath: 'pages/api/graphql.js',
        },
      ]
    : []),
];<|MERGE_RESOLUTION|>--- conflicted
+++ resolved
@@ -27,13 +27,8 @@
   { mode: 'write', src: noAccessTemplate(config.session), outputPath: 'pages/no-access.js' },
   {
     mode: 'write',
-<<<<<<< HEAD
+    src: appTemplate(lists, graphQLSchema, { configFileExists, projectAdminPath }),
     outputPath: 'pages/_app.js',
-    src: appTemplate(lists, graphQLSchema, { configFileExists, projectAdminPath }),
-=======
-    src: appTemplate(config, graphQLSchema, { configFileExists, projectAdminPath }),
-    outputPath: 'pages/_app.js',
->>>>>>> 3aea3b12
   },
   { mode: 'write', src: homeTemplate, outputPath: 'pages/index.js' },
   ...adminMeta.lists.map(
