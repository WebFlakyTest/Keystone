--- conflicted
+++ resolved
@@ -74,19 +74,16 @@
   softBreaks?: true;
 };
 
-export type DocumentFieldConfig<TGeneratedListTypes extends BaseGeneratedListTypes> =
-<<<<<<< HEAD
-  CommonFieldConfig<TGeneratedListTypes> & {
-=======
-  FieldConfig<TGeneratedListTypes> & {
->>>>>>> 3aea3b12
-    relationships?: RelationshipsConfig;
-    componentBlocks?: Record<string, ComponentBlock>;
-    formatting?: true | FormattingConfig;
-    links?: true;
-    dividers?: true;
-    layouts?: readonly (readonly [number, ...number[]])[];
-  };
+export type DocumentFieldConfig<
+  TGeneratedListTypes extends BaseGeneratedListTypes
+> = CommonFieldConfig<TGeneratedListTypes> & {
+  relationships?: RelationshipsConfig;
+  componentBlocks?: Record<string, ComponentBlock>;
+  formatting?: true | FormattingConfig;
+  links?: true;
+  dividers?: true;
+  layouts?: readonly (readonly [number, ...number[]])[];
+};
 
 const views = path.join(
   path.dirname(require.resolve('@keystone-next/fields-document/package.json')),
@@ -186,81 +183,79 @@
   return fieldType({ kind: 'scalar', mode: 'optional', scalar: 'Json' })(config);
 }
 
-export const document =
-  <TGeneratedListTypes extends BaseGeneratedListTypes>({
-    componentBlocks = {},
+export const document = <TGeneratedListTypes extends BaseGeneratedListTypes>({
+  componentBlocks = {},
+  dividers,
+  formatting,
+  layouts,
+  relationships: configRelationships,
+  links,
+  ...config
+}: DocumentFieldConfig<TGeneratedListTypes> = {}): FieldTypeFunc => meta => {
+  const documentFeatures = normaliseDocumentFeatures({
     dividers,
     formatting,
     layouts,
-    relationships: configRelationships,
     links,
-    ...config
-  }: DocumentFieldConfig<TGeneratedListTypes> = {}): FieldTypeFunc =>
-  meta => {
-    const documentFeatures = normaliseDocumentFeatures({
-      dividers,
-      formatting,
-      layouts,
-      links,
-    });
-    const relationships = normaliseRelationships(configRelationships);
-
-    const inputResolver = (data: JSONValue | null | undefined): any => {
-      if (data === null || data === undefined) {
-        return data;
-      }
-      return validateAndNormalizeDocument(data, documentFeatures, componentBlocks, relationships);
-    };
-
-    return jsonFieldTypePolyfilledForSQLite(meta.provider, {
-      ...config,
-      input: {
-        create: { arg: types.arg({ type: types.JSON }), resolve: inputResolver },
-        update: { arg: types.arg({ type: types.JSON }), resolve: inputResolver },
-      },
-      output: types.field({
-        type: types.object<{ document: JSONValue }>()({
-          name: `${meta.listKey}_${meta.fieldKey}_DocumentField`,
-          fields: {
-            document: types.field({
-              args: {
-                hydrateRelationships: types.arg({
-                  type: types.nonNull(types.Boolean),
-                  defaultValue: false,
-                }),
-              },
-              type: types.nonNull(types.JSON),
-              resolve({ document }, { hydrateRelationships }, context) {
-                return hydrateRelationships
-                  ? addRelationshipData(
-                      document as any,
-                      context.graphql,
-                      relationships,
-                      componentBlocks,
-                      context.gqlNames as any
-                    )
-                  : (document as any);
-              },
-            }),
-          },
-        }),
-        resolve({ value }) {
-          if (value === null) {
-            return null;
-          }
-          return { document: value };
+  });
+  const relationships = normaliseRelationships(configRelationships);
+
+  const inputResolver = (data: JSONValue | null | undefined): any => {
+    if (data === null || data === undefined) {
+      return data;
+    }
+    return validateAndNormalizeDocument(data, documentFeatures, componentBlocks, relationships);
+  };
+
+  return jsonFieldTypePolyfilledForSQLite(meta.provider, {
+    ...config,
+    input: {
+      create: { arg: types.arg({ type: types.JSON }), resolve: inputResolver },
+      update: { arg: types.arg({ type: types.JSON }), resolve: inputResolver },
+    },
+    output: types.field({
+      type: types.object<{ document: JSONValue }>()({
+        name: `${meta.listKey}_${meta.fieldKey}_DocumentField`,
+        fields: {
+          document: types.field({
+            args: {
+              hydrateRelationships: types.arg({
+                type: types.nonNull(types.Boolean),
+                defaultValue: false,
+              }),
+            },
+            type: types.nonNull(types.JSON),
+            resolve({ document }, { hydrateRelationships }, context) {
+              return hydrateRelationships
+                ? addRelationshipData(
+                    document as any,
+                    context.graphql,
+                    relationships,
+                    componentBlocks,
+                    context.gqlNames as any
+                  )
+                : (document as any);
+            },
+          }),
         },
       }),
-      views,
-      getAdminMeta(): Parameters<typeof import('./views').controller>[0]['fieldMeta'] {
-        return {
-          relationships,
-          documentFeatures,
-          componentBlocksPassedOnServer: Object.keys(componentBlocks),
-        };
+      resolve({ value }) {
+        if (value === null) {
+          return null;
+        }
+        return { document: value };
       },
-    });
-  };
+    }),
+    views,
+    getAdminMeta(): Parameters<typeof import('./views').controller>[0]['fieldMeta'] {
+      return {
+        relationships,
+        documentFeatures,
+        componentBlocksPassedOnServer: Object.keys(componentBlocks),
+      };
+    },
+  });
+};
 
 function normaliseRelationships(
   configRelationships: DocumentFieldConfig<BaseGeneratedListTypes>['relationships']
