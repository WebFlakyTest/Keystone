export type BaseGeneratedListTypes = {
  key: string;
  fields: string;
  backing: BackingTypeForItem;
  inputs: { create: GraphQLInput; update: GraphQLInput; where: GraphQLInput };
  args: {
    listQuery: {
      readonly where?: GraphQLInput | null;
      readonly search?: string | null;
      readonly first?: number | null;
      readonly skip?: number | null;
<<<<<<< HEAD
      readonly orderBy?: ReadonlyArray<Record<string, any>> | null;
=======
      readonly orderBy?: Record<string, 'asc' | 'desc'>[];
      readonly sortBy?: ReadonlyArray<string> | null;
>>>>>>> 08478b8a
    };
  };
};

type BackingTypeForItem = any;

type GraphQLInput = Record<string, any>;

export type JSONValue =
  | string
  | number
  | boolean
  | null
  | Array<JSONValue>
  | { [key: string]: JSONValue };

export type GqlNames = {
  outputTypeName: string;
  itemQueryName: string;
  listQueryName: string;
<<<<<<< HEAD
=======
  listQueryMetaName: string;
>>>>>>> 08478b8a
  listQueryCountName: string;
  listSortName: string;
  listOrderName: string;
  deleteMutationName: string;
  updateMutationName: string;
  createMutationName: string;
  deleteManyMutationName: string;
  updateManyMutationName: string;
  createManyMutationName: string;
  whereInputName: string;
  whereUniqueInputName: string;
  updateInputName: string;
  createInputName: string;
  updateManyInputName: string;
  createManyInputName: string;
  relateToManyInputName: string;
  relateToOneInputName: string;
  manyRelationFilter: string;
};

export type MaybePromise<T> = T | Promise<T>;<|MERGE_RESOLUTION|>--- conflicted
+++ resolved
@@ -9,12 +9,8 @@
       readonly search?: string | null;
       readonly first?: number | null;
       readonly skip?: number | null;
-<<<<<<< HEAD
-      readonly orderBy?: ReadonlyArray<Record<string, any>> | null;
-=======
       readonly orderBy?: Record<string, 'asc' | 'desc'>[];
       readonly sortBy?: ReadonlyArray<string> | null;
->>>>>>> 08478b8a
     };
   };
 };
@@ -35,10 +31,7 @@
   outputTypeName: string;
   itemQueryName: string;
   listQueryName: string;
-<<<<<<< HEAD
-=======
   listQueryMetaName: string;
->>>>>>> 08478b8a
   listQueryCountName: string;
   listSortName: string;
   listOrderName: string;
