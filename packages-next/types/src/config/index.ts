import { CorsOptions } from 'cors';
import type { GraphQLSchema } from 'graphql';
import type { Config } from 'apollo-server-express';

import type { ImageMode, FileMode, KeystoneContext } from '..';

<<<<<<< HEAD
import { CreateContext } from '../core';
=======
import type { BaseKeystone } from '../base';
>>>>>>> bb4f4ac9
import { SessionStrategy } from '../session';
import type { MaybePromise } from '../utils';
import type {
  ListSchemaConfig,
  ListConfig,
  MaybeSessionFunction,
  MaybeItemFunction,
  // CacheHint,
} from './lists';
import type { BaseFields } from './fields';
import type { ListAccessControl, FieldAccessControl } from './access-control';
import type { ListHooks } from './hooks';

export type KeystoneConfig = {
  lists: ListSchemaConfig;
  db: DatabaseConfig;
  ui?: AdminUIConfig;
  server?: ServerConfig;
  session?: () => SessionStrategy<any>;
  graphql?: GraphQLConfig;
  extendGraphqlSchema?: ExtendGraphqlSchema;
  files?: FilesConfig;
  images?: ImagesConfig;
  /** Experimental config options */
  experimental?: {
    /** Enables nextjs graphql api route mode */
    enableNextJsGraphqlApiEndpoint?: boolean;
    /** Creates a file at `node_modules/.keystone/api` with a `lists` export */
    generateNodeAPI?: boolean;
    /** Creates a file at `node_modules/.keystone/next/graphql-api` with `default` and `config` exports that can be re-exported in a Next API route */
    generateNextGraphqlAPI?: boolean;
  };
};

// config.lists

export type {
  ListSchemaConfig,
  ListConfig,
  BaseFields,
  MaybeSessionFunction,
  MaybeItemFunction,
  // CacheHint,
};

// config.db

export type DatabaseConfig = {
  url: string;
  onConnect?: (args: KeystoneContext) => Promise<void>;
  useMigrations?: boolean;
  enableLogging?: boolean;
} & (
  | (
      | {
          /** @deprecated The `adapter` option is deprecated. Please use `{ provider: 'postgresql' }` */
          adapter: 'prisma_postgresql';
          provider?: undefined;
        }
      | {
          /** @deprecated The `adapter` option is deprecated. Please use `{ provider: 'postgresql' }` */
          adapter?: undefined;
          provider: 'postgresql';
        }
    )
  | (
      | {
          /** @deprecated The `adapter` option is deprecated. Please use `{ provider: 'sqlite' }` */
          adapter: 'prisma_sqlite';
          provider?: undefined;
        }
      | {
          /** @deprecated The `adapter` option is deprecated. Please use `{ provider: 'sqlite' }` */
          adapter?: undefined;
          provider: 'sqlite';
        }
    )
);

// config.ui

export type AdminUIConfig = {
  /** Completely disables the Admin UI */
  isDisabled?: boolean;
  /** Enables certain functionality in the Admin UI that expects the session to be an item */
  enableSessionItem?: boolean;
  /** A function that can be run to validate that the current session should have access to the Admin UI */
  isAccessAllowed?: (context: KeystoneContext) => MaybePromise<boolean>;
  /** An array of page routes that can be accessed without passing the isAccessAllowed check */
  publicPages?: string[];
  /** The basePath for the Admin UI App */
  // FIXME: currently unused
  // path?: string;
  getAdditionalFiles?: ((config: KeystoneConfig) => MaybePromise<AdminFileToWrite[]>)[];
  pageMiddleware?: (args: {
    context: KeystoneContext;
    isValidSession: boolean;
  }) => MaybePromise<{ kind: 'redirect'; to: string } | void>;
};

export type AdminFileToWrite =
  | { mode: 'write'; src: string; outputPath: string }
  | { mode: 'copy'; inputPath: string; outputPath: string };

// config.server

export type ServerConfig = {
  /** Configuration options for the cors middleware. Set to `true` to use core Keystone defaults */
  cors?: CorsOptions | true;
  /** Port number to start the server on. Defaults to process.env.PORT || 3000 */
  port?: number;
  /** Maximum upload file size allowed (in bytes) */
  maxFileSize?: number;
};

// config.graphql

export type GraphQLConfig = {
  // FIXME: We currently hardcode `/api/graphql` in a bunch of places
  // We should be able to use config.graphql.path to set this path.
  // path?: string;
  queryLimits?: {
    maxTotalResults?: number;
  };
  /**
   *  Additional options to pass into the ApolloServer constructor.
   *  @see https://www.apollographql.com/docs/apollo-server/api/apollo-server/#constructor
   */
  apolloConfig?: Config;
};

// config.extendGraphqlSchema

export type ExtendGraphqlSchema = (schema: GraphQLSchema) => GraphQLSchema;

// config.files

export type FilesConfig = {
  upload: FileMode;
  transformFilename?: (str: string) => string;
  local?: {
    /**
     * The path local files are uploaded to.
     * @default 'public/files'
     */
    storagePath?: string;
    /**
     * The base of the URL local files will be served from, outside of keystone.
     * @default '/files'
     */
    baseUrl?: string;
  };
};

// config.images

export type ImagesConfig = {
  upload: ImageMode;
  local?: {
    /**
     * The path local images are uploaded to.
     * @default 'public/images'
     */
    storagePath?: string;
    /**
     * The base of the URL local images will be served from, outside of keystone.
     * @default '/images'
     */
    baseUrl?: string;
  };
};

// Exports from sibling packages

export type { ListHooks, ListAccessControl, FieldAccessControl };

export type {
  FieldCreateAccessArgs,
  FieldReadAccessArgs,
  FieldUpdateAccessArgs,
  IndividualFieldAccessControl,
  CreateAccessControl,
  ReadListAccessControl,
  DeleteListAccessControl,
  UpdateListAccessControl,
} from './access-control';
export type { CommonFieldConfig } from './fields';<|MERGE_RESOLUTION|>--- conflicted
+++ resolved
@@ -4,11 +4,6 @@
 
 import type { ImageMode, FileMode, KeystoneContext } from '..';
 
-<<<<<<< HEAD
-import { CreateContext } from '../core';
-=======
-import type { BaseKeystone } from '../base';
->>>>>>> bb4f4ac9
 import { SessionStrategy } from '../session';
 import type { MaybePromise } from '../utils';
 import type {
