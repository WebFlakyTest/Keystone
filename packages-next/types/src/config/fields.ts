--- conflicted
+++ resolved
@@ -1,20 +1,10 @@
-<<<<<<< HEAD
+import type { CacheHint } from '../next-fields';
+import { FieldTypeFunc } from '../next-fields';
 import type { BaseGeneratedListTypes } from '../utils';
-import { FieldTypeFunc } from '../next-fields';
+import type { CacheHintArgs } from '../base';
+import { MaybeItemFunction, MaybeSessionFunction } from './lists';
+import { FieldHooks } from './hooks';
 import { FieldAccessControl } from './access-control';
-import { FieldHooks } from './hooks';
-import { MaybeItemFunction, MaybeSessionFunction } from './lists';
-=======
-import { PrismaFieldAdapter } from '@keystone-next/adapter-prisma-legacy';
-import { Implementation } from '@keystone-next/fields';
-import type { CacheHint } from 'apollo-cache-control';
-import { AdminMetaRootVal } from '../admin-meta';
-import type { BaseGeneratedListTypes, JSONValue } from '../utils';
-import type { CacheHintArgs } from '../base';
-import type { ListHooks } from './hooks';
-import type { FieldAccessControl } from './access-control';
-import type { MaybeSessionFunction, MaybeItemFunction } from './lists';
->>>>>>> b1baeaba
 
 export type BaseFields<TGeneratedListTypes extends BaseGeneratedListTypes> = {
   [key: string]: FieldTypeFunc;
