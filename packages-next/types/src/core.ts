import { IncomingMessage, ServerResponse } from 'http';
import type { GqlNames, MaybePromise } from './utils';
import type { KeystoneContext, SessionContext } from './context';

/* TODO: Review these types */
type FieldDefaultValueArgs<T> = { context: KeystoneContext; originalInput?: T };

<<<<<<< HEAD
export type Provider = 'sqlite' | 'postgresql';
=======
export type DatabaseProvider = 'sqlite' | 'postgresql';
>>>>>>> f9a80e49

export type FieldDefaultValue<T> =
  | T
  | null
  | ((args: FieldDefaultValueArgs<T>) => MaybePromise<T | null | undefined>);

export type CreateContext = (args: {
  sessionContext?: SessionContext<any>;
  skipAccessControl?: boolean;
  req?: IncomingMessage;
}) => KeystoneContext;

export type SessionImplementation = {
  createSessionContext(
    req: IncomingMessage,
    res: ServerResponse,
    createContext: CreateContext
  ): Promise<SessionContext<any>>;
};

export type GraphQLResolver = (root: any, args: any, context: KeystoneContext, info?: any) => any;

export type GraphQLSchemaExtension = {
  typeDefs: string;
  resolvers: Record<string, Record<string, GraphQLResolver>>;
};

// TODO: don't duplicate this between here and packages/keystone/ListTypes/list.js
export function getGqlNames({
  listKey,
  singularGraphQLName: _itemQueryName = listKey,
  pluralGraphQLName: _listQueryName,
}: {
  listKey: string;
  // TODO: remove
  singularGraphQLName?: string;
  pluralGraphQLName: string;
}): GqlNames {
  return {
    outputTypeName: listKey,
    itemQueryName: _itemQueryName,
    listQueryName: `all${_listQueryName}`,
    listQueryMetaName: `_all${_listQueryName}Meta`,
    listSortName: `Sort${_listQueryName}By`,
    deleteMutationName: `delete${_itemQueryName}`,
    updateMutationName: `update${_itemQueryName}`,
    createMutationName: `create${_itemQueryName}`,
    deleteManyMutationName: `delete${_listQueryName}`,
    updateManyMutationName: `update${_listQueryName}`,
    createManyMutationName: `create${_listQueryName}`,
    whereInputName: `${_itemQueryName}WhereInput`,
    whereUniqueInputName: `${_itemQueryName}WhereUniqueInput`,
    updateInputName: `${_itemQueryName}UpdateInput`,
    createInputName: `${_itemQueryName}CreateInput`,
    updateManyInputName: `${_listQueryName}UpdateInput`,
    createManyInputName: `${_listQueryName}CreateInput`,
    relateToManyInputName: `${_itemQueryName}RelateToManyInput`,
    relateToOneInputName: `${_itemQueryName}RelateToOneInput`,
    manyRelationFilter: `${_listQueryName}RelationFilter`,
  };
}<|MERGE_RESOLUTION|>--- conflicted
+++ resolved
@@ -5,11 +5,7 @@
 /* TODO: Review these types */
 type FieldDefaultValueArgs<T> = { context: KeystoneContext; originalInput?: T };
 
-<<<<<<< HEAD
-export type Provider = 'sqlite' | 'postgresql';
-=======
 export type DatabaseProvider = 'sqlite' | 'postgresql';
->>>>>>> f9a80e49
 
 export type FieldDefaultValue<T> =
   | T
