{
  "name": "@keystone-next/types",
  "version": "18.0.0",
  "license": "MIT",
  "main": "dist/types.cjs.js",
  "module": "dist/types.esm.js",
  "engines": {
    "node": "^12.20 || >= 14.13"
  },
  "dependencies": {
    "@keystone-next/fields": "^9.0.0",
<<<<<<< HEAD
    "@ts-gql/schema": "0.9.0",
    "apollo-server-types": "^0.8.0",
=======
    "apollo-server-types": "^0.9.0",
>>>>>>> 76cdb791
    "cors": "^2.8.5",
    "decimal.js": "^10.2.1",
    "graphql": "^15.5.0",
    "graphql-type-json": "^0.3.2",
    "graphql-upload": "^12.0.0"
  },
  "repository": "https://github.com/keystonejs/keystone/tree/master/packages-next/types"
}<|MERGE_RESOLUTION|>--- conflicted
+++ resolved
@@ -9,12 +9,8 @@
   },
   "dependencies": {
     "@keystone-next/fields": "^9.0.0",
-<<<<<<< HEAD
     "@ts-gql/schema": "0.9.0",
-    "apollo-server-types": "^0.8.0",
-=======
     "apollo-server-types": "^0.9.0",
->>>>>>> 76cdb791
     "cors": "^2.8.5",
     "decimal.js": "^10.2.1",
     "graphql": "^15.5.0",
