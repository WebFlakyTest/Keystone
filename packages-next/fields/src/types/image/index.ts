import {
  BaseGeneratedListTypes,
  fieldType,
  FieldTypeFunc,
  ImageData,
  ImageExtension,
  KeystoneContext,
  types,
} from '@keystone-next/types';
import { getImageRef, SUPPORTED_IMAGE_EXTENSIONS } from '@keystone-next/utils-legacy';
import { FileUpload } from 'graphql-upload';
import { resolveView } from '../../resolve-view';
<<<<<<< HEAD
import type { CommonFieldConfig } from '../../interfaces';

export type ImageFieldConfig<TGeneratedListTypes extends BaseGeneratedListTypes> =
  CommonFieldConfig<TGeneratedListTypes>;

const ImageExtensionEnum = types.enum({
  name: 'ImageExtension',
  values: types.enumValues(SUPPORTED_IMAGE_EXTENSIONS),
});

const ImageFieldInput = types.inputObject({
  name: 'ImageFieldInput',
  fields: { upload: types.arg({ type: types.Upload }), ref: types.arg({ type: types.String }) },
});

// TODO: use an interface after making it work in @ts-gql/schema
const LocalImageFieldOutput = types.object<ImageData>()({
  name: 'LocalImageFieldOutput',
  fields: {
    id: types.field({ type: types.nonNull(types.ID) }),
    filesize: types.field({ type: types.nonNull(types.Int) }),
    height: types.field({ type: types.nonNull(types.Int) }),
    width: types.field({ type: types.nonNull(types.Int) }),
    extension: types.field({ type: types.nonNull(ImageExtensionEnum) }),
    ref: types.field({
      type: types.nonNull(types.String),
      resolve(data) {
        return getImageRef(data.mode, data.id, data.extension);
      },
    }),
    src: types.field({
      type: types.nonNull(types.String),
      resolve(data, args, context) {
        if (!context.images) {
          throw new Error('Image context is undefined');
        }
        return context.images.getSrc(data.mode, data.id, data.extension);
      },
    }),
=======
import type { FieldConfig } from '../../interfaces';
import { ImageImplementation, PrismaImageInterface } from './Implementation';

export type ImageFieldConfig<TGeneratedListTypes extends BaseGeneratedListTypes> =
  FieldConfig<TGeneratedListTypes> & {
    isRequired?: boolean;
  };

export const image = <TGeneratedListTypes extends BaseGeneratedListTypes>(
  config: ImageFieldConfig<TGeneratedListTypes> = {}
): FieldType<TGeneratedListTypes> => ({
  type: {
    type: 'Image',
    implementation: ImageImplementation,
    adapter: PrismaImageInterface,
>>>>>>> 3aea3b12
  },
});

type ImageFieldInputType =
  | undefined
  | null
  | { upload?: Promise<FileUpload> | null; ref?: string | null };

async function inputResolver(data: ImageFieldInputType, context: KeystoneContext) {
  if (data === null || data === undefined) {
    return { extension: data, filesize: data, height: data, id: data, mode: data, width: data };
  }

  if (data.ref) {
    if (data.ref) {
      throw new Error('Only one of ref and upload can be passed to ImageFieldInput');
    }
    return context.images!.getDataFromRef(data.ref);
  }
  if (!data.upload) {
    throw new Error('Either ref or upload must be passed to ImageFieldInput');
  }
  return context.images!.getDataFromStream((await data.upload).createReadStream());
}

const extensionsSet = new Set(SUPPORTED_IMAGE_EXTENSIONS);

function isValidImageExtension(extension: string): extension is ImageExtension {
  return extensionsSet.has(extension);
}

export const image =
  <TGeneratedListTypes extends BaseGeneratedListTypes>({
    ...config
  }: ImageFieldConfig<TGeneratedListTypes> = {}): FieldTypeFunc =>
  () => {
    return fieldType({
      kind: 'multi',
      fields: {
        filesize: { kind: 'scalar', scalar: 'Int', mode: 'optional' },
        extension: { kind: 'scalar', scalar: 'String', mode: 'optional' },
        width: { kind: 'scalar', scalar: 'Int', mode: 'optional' },
        height: { kind: 'scalar', scalar: 'Int', mode: 'optional' },
        mode: { kind: 'scalar', scalar: 'String', mode: 'optional' },
        id: { kind: 'scalar', scalar: 'String', mode: 'optional' },
      },
    })({
      ...config,
      input: {
        create: { arg: types.arg({ type: ImageFieldInput }), resolve: inputResolver },
        update: { arg: types.arg({ type: ImageFieldInput }), resolve: inputResolver },
      },
      // TODO: THIS MUST BE CHANGED BACK TO THE INTERFACE BEFORE MERGING
      output: types.field({
        type: LocalImageFieldOutput,
        resolve({ value: { extension, filesize, height, id, mode, width } }) {
          if (
            extension === null ||
            !isValidImageExtension(extension) ||
            filesize === null ||
            height === null ||
            width === null ||
            id === null ||
            mode !== 'local'
          ) {
            return null;
          }
          return { mode: 'local', extension, filesize, height, width, id };
        },
      }),
      views: resolveView('image/views'),
    });
  };<|MERGE_RESOLUTION|>--- conflicted
+++ resolved
@@ -10,11 +10,11 @@
 import { getImageRef, SUPPORTED_IMAGE_EXTENSIONS } from '@keystone-next/utils-legacy';
 import { FileUpload } from 'graphql-upload';
 import { resolveView } from '../../resolve-view';
-<<<<<<< HEAD
 import type { CommonFieldConfig } from '../../interfaces';
 
-export type ImageFieldConfig<TGeneratedListTypes extends BaseGeneratedListTypes> =
-  CommonFieldConfig<TGeneratedListTypes>;
+export type ImageFieldConfig<
+  TGeneratedListTypes extends BaseGeneratedListTypes
+> = CommonFieldConfig<TGeneratedListTypes>;
 
 const ImageExtensionEnum = types.enum({
   name: 'ImageExtension',
@@ -50,23 +50,6 @@
         return context.images.getSrc(data.mode, data.id, data.extension);
       },
     }),
-=======
-import type { FieldConfig } from '../../interfaces';
-import { ImageImplementation, PrismaImageInterface } from './Implementation';
-
-export type ImageFieldConfig<TGeneratedListTypes extends BaseGeneratedListTypes> =
-  FieldConfig<TGeneratedListTypes> & {
-    isRequired?: boolean;
-  };
-
-export const image = <TGeneratedListTypes extends BaseGeneratedListTypes>(
-  config: ImageFieldConfig<TGeneratedListTypes> = {}
-): FieldType<TGeneratedListTypes> => ({
-  type: {
-    type: 'Image',
-    implementation: ImageImplementation,
-    adapter: PrismaImageInterface,
->>>>>>> 3aea3b12
   },
 });
 
@@ -98,45 +81,43 @@
   return extensionsSet.has(extension);
 }
 
-export const image =
-  <TGeneratedListTypes extends BaseGeneratedListTypes>({
-    ...config
-  }: ImageFieldConfig<TGeneratedListTypes> = {}): FieldTypeFunc =>
-  () => {
-    return fieldType({
-      kind: 'multi',
-      fields: {
-        filesize: { kind: 'scalar', scalar: 'Int', mode: 'optional' },
-        extension: { kind: 'scalar', scalar: 'String', mode: 'optional' },
-        width: { kind: 'scalar', scalar: 'Int', mode: 'optional' },
-        height: { kind: 'scalar', scalar: 'Int', mode: 'optional' },
-        mode: { kind: 'scalar', scalar: 'String', mode: 'optional' },
-        id: { kind: 'scalar', scalar: 'String', mode: 'optional' },
+export const image = <TGeneratedListTypes extends BaseGeneratedListTypes>({
+  ...config
+}: ImageFieldConfig<TGeneratedListTypes> = {}): FieldTypeFunc => () => {
+  return fieldType({
+    kind: 'multi',
+    fields: {
+      filesize: { kind: 'scalar', scalar: 'Int', mode: 'optional' },
+      extension: { kind: 'scalar', scalar: 'String', mode: 'optional' },
+      width: { kind: 'scalar', scalar: 'Int', mode: 'optional' },
+      height: { kind: 'scalar', scalar: 'Int', mode: 'optional' },
+      mode: { kind: 'scalar', scalar: 'String', mode: 'optional' },
+      id: { kind: 'scalar', scalar: 'String', mode: 'optional' },
+    },
+  })({
+    ...config,
+    input: {
+      create: { arg: types.arg({ type: ImageFieldInput }), resolve: inputResolver },
+      update: { arg: types.arg({ type: ImageFieldInput }), resolve: inputResolver },
+    },
+    // TODO: THIS MUST BE CHANGED BACK TO THE INTERFACE BEFORE MERGING
+    output: types.field({
+      type: LocalImageFieldOutput,
+      resolve({ value: { extension, filesize, height, id, mode, width } }) {
+        if (
+          extension === null ||
+          !isValidImageExtension(extension) ||
+          filesize === null ||
+          height === null ||
+          width === null ||
+          id === null ||
+          mode !== 'local'
+        ) {
+          return null;
+        }
+        return { mode: 'local', extension, filesize, height, width, id };
       },
-    })({
-      ...config,
-      input: {
-        create: { arg: types.arg({ type: ImageFieldInput }), resolve: inputResolver },
-        update: { arg: types.arg({ type: ImageFieldInput }), resolve: inputResolver },
-      },
-      // TODO: THIS MUST BE CHANGED BACK TO THE INTERFACE BEFORE MERGING
-      output: types.field({
-        type: LocalImageFieldOutput,
-        resolve({ value: { extension, filesize, height, id, mode, width } }) {
-          if (
-            extension === null ||
-            !isValidImageExtension(extension) ||
-            filesize === null ||
-            height === null ||
-            width === null ||
-            id === null ||
-            mode !== 'local'
-          ) {
-            return null;
-          }
-          return { mode: 'local', extension, filesize, height, width, id };
-        },
-      }),
-      views: resolveView('image/views'),
-    });
-  };+    }),
+    views: resolveView('image/views'),
+  });
+};