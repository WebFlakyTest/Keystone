--- conflicted
+++ resolved
@@ -84,11 +84,7 @@
   );
 
   test(
-<<<<<<< HEAD
-    'Sorting: orderBy: { lastOnline: desc }',
-=======
     'Ordering: orderBy: { lastOnline: desc }',
->>>>>>> bb4f4ac9
     withKeystone(({ context, provider }: { context: KeystoneContext; provider: ProviderName }) =>
       match(
         context,
