import { BaseGeneratedListTypes, fieldType, FieldTypeFunc, types } from '@keystone-next/types';
import bcryptjs from 'bcryptjs';
import { resolveView } from '../../resolve-view';
import type { CommonFieldConfig } from '../../interfaces';

type PasswordFieldConfig<TGeneratedListTypes extends BaseGeneratedListTypes> =
<<<<<<< HEAD
  CommonFieldConfig<TGeneratedListTypes> & {
    /**
     * @default 8
     */
    minLength?: number;
    /**
     * @default 10
     */
    workFactor?: number;
=======
  FieldConfig<TGeneratedListTypes> & {
    minLength?: number;
    isRequired?: boolean;
    isIndexed?: boolean;
>>>>>>> 3aea3b12
    bcrypt?: Pick<typeof import('bcryptjs'), 'compare' | 'compareSync' | 'hash' | 'hashSync'>;
  };

const PasswordState = types.object<{ isSet: boolean }>()({
  name: 'PasswordState',
  fields: {
    isSet: types.field({ type: types.nonNull(types.Boolean) }),
  },
});

export const password =
  <TGeneratedListTypes extends BaseGeneratedListTypes>({
    bcrypt = bcryptjs,
    minLength = 8,
    workFactor = 10,
    ...config
  }: PasswordFieldConfig<TGeneratedListTypes> = {}): FieldTypeFunc =>
  field => {
    // TODO: we should just throw not automatically fix it, yeah?
    workFactor = Math.min(Math.max(workFactor, 4), 31);

    if (workFactor < 6) {
      console.warn(
        `The workFactor for ${field.listKey}.${field.fieldKey} is very low! ` +
          `This will cause weak hashes!`
      );
    }

    function inputResolver(val: string | null | undefined) {
      if (typeof val === 'string') {
        return bcrypt.hash(val, 10);
      }
      return val;
    }
    return fieldType({
      kind: 'scalar',
      scalar: 'String',
      mode: 'optional',
    })({
      ...config,
      input: {
        create: {
          arg: types.arg({ type: types.String }),
          resolve: inputResolver,
        },
        update: {
          arg: types.arg({ type: types.String }),
          resolve: inputResolver,
        },
      },
      views: resolveView('password/views'),
      getAdminMeta: () => ({ minLength: minLength }),
      output: types.field({
        type: types.nonNull(PasswordState),
        resolve(val) {
          return { isSet: val.value !== null };
        },
        extensions: {
          keystoneSecretField: {
            generateHash: async (secret: string) => {
              return bcrypt.hash(secret, workFactor);
            },
            compare: (secret: string, hash: string) => {
              return bcrypt.compare(secret, hash);
            },
          },
        },
      }),
    });
  };<|MERGE_RESOLUTION|>--- conflicted
+++ resolved
@@ -3,25 +3,19 @@
 import { resolveView } from '../../resolve-view';
 import type { CommonFieldConfig } from '../../interfaces';
 
-type PasswordFieldConfig<TGeneratedListTypes extends BaseGeneratedListTypes> =
-<<<<<<< HEAD
-  CommonFieldConfig<TGeneratedListTypes> & {
-    /**
-     * @default 8
-     */
-    minLength?: number;
-    /**
-     * @default 10
-     */
-    workFactor?: number;
-=======
-  FieldConfig<TGeneratedListTypes> & {
-    minLength?: number;
-    isRequired?: boolean;
-    isIndexed?: boolean;
->>>>>>> 3aea3b12
-    bcrypt?: Pick<typeof import('bcryptjs'), 'compare' | 'compareSync' | 'hash' | 'hashSync'>;
-  };
+type PasswordFieldConfig<
+  TGeneratedListTypes extends BaseGeneratedListTypes
+> = CommonFieldConfig<TGeneratedListTypes> & {
+  /**
+   * @default 8
+   */
+  minLength?: number;
+  /**
+   * @default 10
+   */
+  workFactor?: number;
+  bcrypt?: Pick<typeof import('bcryptjs'), 'compare' | 'compareSync' | 'hash' | 'hashSync'>;
+};
 
 const PasswordState = types.object<{ isSet: boolean }>()({
   name: 'PasswordState',
@@ -30,63 +24,61 @@
   },
 });
 
-export const password =
-  <TGeneratedListTypes extends BaseGeneratedListTypes>({
-    bcrypt = bcryptjs,
-    minLength = 8,
-    workFactor = 10,
-    ...config
-  }: PasswordFieldConfig<TGeneratedListTypes> = {}): FieldTypeFunc =>
-  field => {
-    // TODO: we should just throw not automatically fix it, yeah?
-    workFactor = Math.min(Math.max(workFactor, 4), 31);
+export const password = <TGeneratedListTypes extends BaseGeneratedListTypes>({
+  bcrypt = bcryptjs,
+  minLength = 8,
+  workFactor = 10,
+  ...config
+}: PasswordFieldConfig<TGeneratedListTypes> = {}): FieldTypeFunc => field => {
+  // TODO: we should just throw not automatically fix it, yeah?
+  workFactor = Math.min(Math.max(workFactor, 4), 31);
 
-    if (workFactor < 6) {
-      console.warn(
-        `The workFactor for ${field.listKey}.${field.fieldKey} is very low! ` +
-          `This will cause weak hashes!`
-      );
+  if (workFactor < 6) {
+    console.warn(
+      `The workFactor for ${field.listKey}.${field.fieldKey} is very low! ` +
+        `This will cause weak hashes!`
+    );
+  }
+
+  function inputResolver(val: string | null | undefined) {
+    if (typeof val === 'string') {
+      return bcrypt.hash(val, 10);
     }
-
-    function inputResolver(val: string | null | undefined) {
-      if (typeof val === 'string') {
-        return bcrypt.hash(val, 10);
-      }
-      return val;
-    }
-    return fieldType({
-      kind: 'scalar',
-      scalar: 'String',
-      mode: 'optional',
-    })({
-      ...config,
-      input: {
-        create: {
-          arg: types.arg({ type: types.String }),
-          resolve: inputResolver,
-        },
-        update: {
-          arg: types.arg({ type: types.String }),
-          resolve: inputResolver,
+    return val;
+  }
+  return fieldType({
+    kind: 'scalar',
+    scalar: 'String',
+    mode: 'optional',
+  })({
+    ...config,
+    input: {
+      create: {
+        arg: types.arg({ type: types.String }),
+        resolve: inputResolver,
+      },
+      update: {
+        arg: types.arg({ type: types.String }),
+        resolve: inputResolver,
+      },
+    },
+    views: resolveView('password/views'),
+    getAdminMeta: () => ({ minLength: minLength }),
+    output: types.field({
+      type: types.nonNull(PasswordState),
+      resolve(val) {
+        return { isSet: val.value !== null };
+      },
+      extensions: {
+        keystoneSecretField: {
+          generateHash: async (secret: string) => {
+            return bcrypt.hash(secret, workFactor);
+          },
+          compare: (secret: string, hash: string) => {
+            return bcrypt.compare(secret, hash);
+          },
         },
       },
-      views: resolveView('password/views'),
-      getAdminMeta: () => ({ minLength: minLength }),
-      output: types.field({
-        type: types.nonNull(PasswordState),
-        resolve(val) {
-          return { isSet: val.value !== null };
-        },
-        extensions: {
-          keystoneSecretField: {
-            generateHash: async (secret: string) => {
-              return bcrypt.hash(secret, workFactor);
-            },
-            compare: (secret: string, hash: string) => {
-              return bcrypt.compare(secret, hash);
-            },
-          },
-        },
-      }),
-    });
-  };+    }),
+  });
+};