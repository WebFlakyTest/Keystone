--- conflicted
+++ resolved
@@ -13,20 +13,14 @@
 import { getIndexType } from '../../get-index-type';
 
 export type TextFieldConfig<TGeneratedListTypes extends BaseGeneratedListTypes> =
-<<<<<<< HEAD
   CommonFieldConfig<TGeneratedListTypes> & {
-    defaultValue?: FieldDefaultValue<string>;
-=======
-  FieldConfig<TGeneratedListTypes> & {
     defaultValue?: FieldDefaultValue<string, TGeneratedListTypes>;
-    isRequired?: boolean;
->>>>>>> 8598c837
     isIndexed?: boolean;
     isUnique?: boolean;
+    isRequired?: boolean;
     ui?: {
       displayMode?: 'input' | 'textarea';
     };
-    isRequired?: boolean;
   };
 
 export const text =
