import {
  BaseGeneratedListTypes,
  FieldDefaultValue,
  fieldType,
  types,
  sortDirectionEnum,
  FieldTypeFunc,
} from '@keystone-next/types';
import { resolveView } from '../../resolve-view';
import type { CommonFieldConfig } from '../../interfaces';

export type TextFieldConfig<TGeneratedListTypes extends BaseGeneratedListTypes> =
<<<<<<< HEAD
  CommonFieldConfig<TGeneratedListTypes> & {
    defaultValue?: FieldDefaultValue<string>;
    index?: 'index' | 'unique';
=======
  FieldConfig<TGeneratedListTypes> & {
    defaultValue?: FieldDefaultValue<string>;
    isRequired?: boolean;
    isIndexed?: boolean;
    isUnique?: boolean;
>>>>>>> 3aea3b12
    ui?: {
      displayMode?: 'input' | 'textarea';
    };
  };

export const text =
  <TGeneratedListTypes extends BaseGeneratedListTypes>({
    index,
    ...config
  }: TextFieldConfig<TGeneratedListTypes> = {}): FieldTypeFunc =>
  () =>
    fieldType({ kind: 'scalar', mode: 'optional', scalar: 'String', index })({
      ...config,
      input: {
        uniqueWhere: index === 'unique' ? { arg: types.arg({ type: types.String }) } : undefined,
        create: { arg: types.arg({ type: types.String }) },
        update: { arg: types.arg({ type: types.String }) },
        orderBy: { arg: types.arg({ type: sortDirectionEnum }) },
      },
      output: types.field({
        type: types.String,
      }),
      views: resolveView('text/views'),
      getAdminMeta() {
        return { displayMode: config.ui?.displayMode ?? 'input' };
      },
    });<|MERGE_RESOLUTION|>--- conflicted
+++ resolved
@@ -9,42 +9,33 @@
 import { resolveView } from '../../resolve-view';
 import type { CommonFieldConfig } from '../../interfaces';
 
-export type TextFieldConfig<TGeneratedListTypes extends BaseGeneratedListTypes> =
-<<<<<<< HEAD
-  CommonFieldConfig<TGeneratedListTypes> & {
-    defaultValue?: FieldDefaultValue<string>;
-    index?: 'index' | 'unique';
-=======
-  FieldConfig<TGeneratedListTypes> & {
-    defaultValue?: FieldDefaultValue<string>;
-    isRequired?: boolean;
-    isIndexed?: boolean;
-    isUnique?: boolean;
->>>>>>> 3aea3b12
-    ui?: {
-      displayMode?: 'input' | 'textarea';
-    };
+export type TextFieldConfig<
+  TGeneratedListTypes extends BaseGeneratedListTypes
+> = CommonFieldConfig<TGeneratedListTypes> & {
+  defaultValue?: FieldDefaultValue<string>;
+  index?: 'index' | 'unique';
+  ui?: {
+    displayMode?: 'input' | 'textarea';
   };
+};
 
-export const text =
-  <TGeneratedListTypes extends BaseGeneratedListTypes>({
-    index,
-    ...config
-  }: TextFieldConfig<TGeneratedListTypes> = {}): FieldTypeFunc =>
-  () =>
-    fieldType({ kind: 'scalar', mode: 'optional', scalar: 'String', index })({
-      ...config,
-      input: {
-        uniqueWhere: index === 'unique' ? { arg: types.arg({ type: types.String }) } : undefined,
-        create: { arg: types.arg({ type: types.String }) },
-        update: { arg: types.arg({ type: types.String }) },
-        orderBy: { arg: types.arg({ type: sortDirectionEnum }) },
-      },
-      output: types.field({
-        type: types.String,
-      }),
-      views: resolveView('text/views'),
-      getAdminMeta() {
-        return { displayMode: config.ui?.displayMode ?? 'input' };
-      },
-    });+export const text = <TGeneratedListTypes extends BaseGeneratedListTypes>({
+  index,
+  ...config
+}: TextFieldConfig<TGeneratedListTypes> = {}): FieldTypeFunc => () =>
+  fieldType({ kind: 'scalar', mode: 'optional', scalar: 'String', index })({
+    ...config,
+    input: {
+      uniqueWhere: index === 'unique' ? { arg: types.arg({ type: types.String }) } : undefined,
+      create: { arg: types.arg({ type: types.String }) },
+      update: { arg: types.arg({ type: types.String }) },
+      orderBy: { arg: types.arg({ type: sortDirectionEnum }) },
+    },
+    output: types.field({
+      type: types.String,
+    }),
+    views: resolveView('text/views'),
+    getAdminMeta() {
+      return { displayMode: config.ui?.displayMode ?? 'input' };
+    },
+  });