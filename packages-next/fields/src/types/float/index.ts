--- conflicted
+++ resolved
@@ -14,14 +14,10 @@
 
 export type FloatFieldConfig<TGeneratedListTypes extends BaseGeneratedListTypes> =
   CommonFieldConfig<TGeneratedListTypes> & {
-    defaultValue?: FieldDefaultValue<number>;
+    defaultValue?: FieldDefaultValue<number, TGeneratedListTypes>;
     isRequired?: boolean;
     isIndexed?: boolean;
-<<<<<<< HEAD
     isUnique?: boolean;
-=======
-    defaultValue?: FieldDefaultValue<number, TGeneratedListTypes>;
->>>>>>> 8598c837
   };
 
 export const float =
