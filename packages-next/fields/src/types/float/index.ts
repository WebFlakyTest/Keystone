--- conflicted
+++ resolved
@@ -8,38 +8,29 @@
 import { resolveView } from '../../resolve-view';
 import type { CommonFieldConfig } from '../../interfaces';
 
-export type FloatFieldConfig<TGeneratedListTypes extends BaseGeneratedListTypes> =
-<<<<<<< HEAD
-  CommonFieldConfig<TGeneratedListTypes> & {
-    index?: 'index' | 'unique';
-=======
-  FieldConfig<TGeneratedListTypes> & {
-    isRequired?: boolean;
-    isUnique?: boolean;
-    isIndexed?: boolean;
-    defaultValue?: FieldDefaultValue<number>;
->>>>>>> 3aea3b12
-  };
+export type FloatFieldConfig<
+  TGeneratedListTypes extends BaseGeneratedListTypes
+> = CommonFieldConfig<TGeneratedListTypes> & {
+  index?: 'index' | 'unique';
+};
 
-export const float =
-  <TGeneratedListTypes extends BaseGeneratedListTypes>({
+export const float = <TGeneratedListTypes extends BaseGeneratedListTypes>({
+  index,
+  ...config
+}: FloatFieldConfig<TGeneratedListTypes> = {}): FieldTypeFunc => () =>
+  fieldType({
+    kind: 'scalar',
+    mode: 'optional',
+    scalar: 'Float',
     index,
-    ...config
-  }: FloatFieldConfig<TGeneratedListTypes> = {}): FieldTypeFunc =>
-  () =>
-    fieldType({
-      kind: 'scalar',
-      mode: 'optional',
-      scalar: 'Float',
-      index,
-    })({
-      ...config,
-      input: {
-        uniqueWhere: index === 'unique' ? { arg: types.arg({ type: types.Float }) } : undefined,
-        create: { arg: types.arg({ type: types.Float }) },
-        update: { arg: types.arg({ type: types.Float }) },
-        orderBy: { arg: types.arg({ type: sortDirectionEnum }) },
-      },
-      output: types.field({ type: types.Int }),
-      views: resolveView('float/views'),
-    });+  })({
+    ...config,
+    input: {
+      uniqueWhere: index === 'unique' ? { arg: types.arg({ type: types.Float }) } : undefined,
+      create: { arg: types.arg({ type: types.Float }) },
+      update: { arg: types.arg({ type: types.Float }) },
+      orderBy: { arg: types.arg({ type: sortDirectionEnum }) },
+    },
+    output: types.field({ type: types.Int }),
+    views: resolveView('float/views'),
+  });