import {
  fieldType,
  types,
  FieldTypeFunc,
  CommonFieldConfig,
  BaseGeneratedListTypes,
  KeystoneContext,
  FileData,
} from '@keystone-next/types';
import { getFileRef } from '@keystone-next/utils-legacy';
import { FileUpload } from 'graphql-upload';
import { resolveView } from '../../resolve-view';

export type FileFieldConfig<TGeneratedListTypes extends BaseGeneratedListTypes> =
<<<<<<< HEAD
  CommonFieldConfig<TGeneratedListTypes>;
=======
  FieldConfig<TGeneratedListTypes> & {
    isRequired?: boolean;
  };
>>>>>>> 3aea3b12

const FileFieldInput = types.inputObject({
  name: 'FileFieldInput',
  fields: { upload: types.arg({ type: types.Upload }), ref: types.arg({ type: types.String }) },
});

type ImageFieldInputType =
  | undefined
  | null
  | { upload?: Promise<FileUpload> | null; ref?: string | null };

// TODO: use an interface after making it work in @ts-gql/schema
const LocalFileFieldOutput = types.object<FileData>()({
  name: 'LocalFileFieldOutput',
  fields: {
    filename: types.field({ type: types.nonNull(types.String) }),
    filesize: types.field({ type: types.nonNull(types.Int) }),
    ref: types.field({
      type: types.nonNull(types.String),
      resolve(data) {
        return getFileRef(data.mode, data.filename);
      },
    }),
    src: types.field({
      type: types.nonNull(types.String),
      resolve(data, args, context) {
        if (!context.files) {
          throw new Error(
            'File context is undefined, this most likely means that you havent configurd keystone with a file config, see https://next.keystonejs.com/apis/config#files for details'
          );
        }
        return context.files.getSrc(data.mode, data.filename);
      },
    }),
  },
});

async function inputResolver(data: ImageFieldInputType, context: KeystoneContext) {
  if (data === null || data === undefined) {
    return { mode: data, filename: data, filesize: data };
  }

  if (data.ref) {
    if (data.ref) {
      throw new Error('Only one of ref and upload can be passed to FileFieldInput');
    }
    return context.files!.getDataFromRef(data.ref);
  }
  if (!data.upload) {
    throw new Error('Either ref or upload must be passed to FileFieldInput');
  }
  const upload = await data.upload;
  return context.files!.getDataFromStream(upload.createReadStream(), upload.filename);
}

export const file =
  <TGeneratedListTypes extends BaseGeneratedListTypes>(
    config: FileFieldConfig<TGeneratedListTypes> = {}
  ): FieldTypeFunc =>
  () => {
    return fieldType({
      kind: 'multi',
      fields: {
        mode: { kind: 'scalar', scalar: 'String', mode: 'optional' },
        filename: { kind: 'scalar', scalar: 'String', mode: 'optional' },
        filesize: { kind: 'scalar', scalar: 'Int', mode: 'optional' },
      },
    })({
      ...config,
      input: {
        create: { arg: types.arg({ type: FileFieldInput }), resolve: inputResolver },
        update: { arg: types.arg({ type: FileFieldInput }), resolve: inputResolver },
      },
      // TODO: THIS MUST BE CHANGED BACK TO THE INTERFACE BEFORE MERGING
      output: types.field({
        type: LocalFileFieldOutput,
        resolve({ value: { filesize, filename, mode } }) {
          if (filesize === null || filename === null || mode !== 'local') {
            return null;
          }
          return { mode: 'local', filename, filesize };
        },
      }),
      views: resolveView('file/views'),
    });
  };<|MERGE_RESOLUTION|>--- conflicted
+++ resolved
@@ -11,14 +11,9 @@
 import { FileUpload } from 'graphql-upload';
 import { resolveView } from '../../resolve-view';
 
-export type FileFieldConfig<TGeneratedListTypes extends BaseGeneratedListTypes> =
-<<<<<<< HEAD
-  CommonFieldConfig<TGeneratedListTypes>;
-=======
-  FieldConfig<TGeneratedListTypes> & {
-    isRequired?: boolean;
-  };
->>>>>>> 3aea3b12
+export type FileFieldConfig<
+  TGeneratedListTypes extends BaseGeneratedListTypes
+> = CommonFieldConfig<TGeneratedListTypes>;
 
 const FileFieldInput = types.inputObject({
   name: 'FileFieldInput',
@@ -74,34 +69,32 @@
   return context.files!.getDataFromStream(upload.createReadStream(), upload.filename);
 }
 
-export const file =
-  <TGeneratedListTypes extends BaseGeneratedListTypes>(
-    config: FileFieldConfig<TGeneratedListTypes> = {}
-  ): FieldTypeFunc =>
-  () => {
-    return fieldType({
-      kind: 'multi',
-      fields: {
-        mode: { kind: 'scalar', scalar: 'String', mode: 'optional' },
-        filename: { kind: 'scalar', scalar: 'String', mode: 'optional' },
-        filesize: { kind: 'scalar', scalar: 'Int', mode: 'optional' },
+export const file = <TGeneratedListTypes extends BaseGeneratedListTypes>(
+  config: FileFieldConfig<TGeneratedListTypes> = {}
+): FieldTypeFunc => () => {
+  return fieldType({
+    kind: 'multi',
+    fields: {
+      mode: { kind: 'scalar', scalar: 'String', mode: 'optional' },
+      filename: { kind: 'scalar', scalar: 'String', mode: 'optional' },
+      filesize: { kind: 'scalar', scalar: 'Int', mode: 'optional' },
+    },
+  })({
+    ...config,
+    input: {
+      create: { arg: types.arg({ type: FileFieldInput }), resolve: inputResolver },
+      update: { arg: types.arg({ type: FileFieldInput }), resolve: inputResolver },
+    },
+    // TODO: THIS MUST BE CHANGED BACK TO THE INTERFACE BEFORE MERGING
+    output: types.field({
+      type: LocalFileFieldOutput,
+      resolve({ value: { filesize, filename, mode } }) {
+        if (filesize === null || filename === null || mode !== 'local') {
+          return null;
+        }
+        return { mode: 'local', filename, filesize };
       },
-    })({
-      ...config,
-      input: {
-        create: { arg: types.arg({ type: FileFieldInput }), resolve: inputResolver },
-        update: { arg: types.arg({ type: FileFieldInput }), resolve: inputResolver },
-      },
-      // TODO: THIS MUST BE CHANGED BACK TO THE INTERFACE BEFORE MERGING
-      output: types.field({
-        type: LocalFileFieldOutput,
-        resolve({ value: { filesize, filename, mode } }) {
-          if (filesize === null || filename === null || mode !== 'local') {
-            return null;
-          }
-          return { mode: 'local', filename, filesize };
-        },
-      }),
-      views: resolveView('file/views'),
-    });
-  };+    }),
+    views: resolveView('file/views'),
+  });
+};