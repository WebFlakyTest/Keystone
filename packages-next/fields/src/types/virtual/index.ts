import {
  BaseGeneratedListTypes,
  types,
  tsgql,
  ItemRootValue,
  KeystoneContext,
  FieldTypeFunc,
  fieldType,
} from '@keystone-next/types';
import { resolveView } from '../../resolve-view';
import type { CommonFieldConfig } from '../../interfaces';

export type VirtualFieldConfig<TGeneratedListTypes extends BaseGeneratedListTypes> =
<<<<<<< HEAD
  CommonFieldConfig<TGeneratedListTypes> & {
    field: tsgql.OutputField<ItemRootValue, any, any, string, KeystoneContext>;
    unreferencedConcreteInterfaceImplementations?: tsgql.ObjectType<any, string, KeystoneContext>[];
    graphQLReturnFragment?: string;
=======
  FieldConfig<TGeneratedListTypes> & {
    resolver: (rootVal: any, args: any, context: KeystoneContext, info: any) => any;
    graphQLReturnType?: string;
    graphQLReturnFragment?: string;
    extendGraphQLTypes?: string[];
    args?: { name: string; type: string }[];
>>>>>>> 3aea3b12
  };

export const virtual =
  <TGeneratedListTypes extends BaseGeneratedListTypes>({
    graphQLReturnFragment = '',
    field,
    ...config
  }: VirtualFieldConfig<TGeneratedListTypes>): FieldTypeFunc =>
  () =>
    fieldType({
      kind: 'none',
    })({
      ...config,
      output: types.field({
        ...(field as any),
        resolve({ item }, ...args) {
          return field.resolve!(item as any, ...args);
        },
      }),
      views: resolveView('virtual/views'),
      getAdminMeta: () => ({ graphQLReturnFragment }),
    });<|MERGE_RESOLUTION|>--- conflicted
+++ resolved
@@ -10,39 +10,29 @@
 import { resolveView } from '../../resolve-view';
 import type { CommonFieldConfig } from '../../interfaces';
 
-export type VirtualFieldConfig<TGeneratedListTypes extends BaseGeneratedListTypes> =
-<<<<<<< HEAD
-  CommonFieldConfig<TGeneratedListTypes> & {
-    field: tsgql.OutputField<ItemRootValue, any, any, string, KeystoneContext>;
-    unreferencedConcreteInterfaceImplementations?: tsgql.ObjectType<any, string, KeystoneContext>[];
-    graphQLReturnFragment?: string;
-=======
-  FieldConfig<TGeneratedListTypes> & {
-    resolver: (rootVal: any, args: any, context: KeystoneContext, info: any) => any;
-    graphQLReturnType?: string;
-    graphQLReturnFragment?: string;
-    extendGraphQLTypes?: string[];
-    args?: { name: string; type: string }[];
->>>>>>> 3aea3b12
-  };
+export type VirtualFieldConfig<
+  TGeneratedListTypes extends BaseGeneratedListTypes
+> = CommonFieldConfig<TGeneratedListTypes> & {
+  field: tsgql.OutputField<ItemRootValue, any, any, string, KeystoneContext>;
+  unreferencedConcreteInterfaceImplementations?: tsgql.ObjectType<any, string, KeystoneContext>[];
+  graphQLReturnFragment?: string;
+};
 
-export const virtual =
-  <TGeneratedListTypes extends BaseGeneratedListTypes>({
-    graphQLReturnFragment = '',
-    field,
-    ...config
-  }: VirtualFieldConfig<TGeneratedListTypes>): FieldTypeFunc =>
-  () =>
-    fieldType({
-      kind: 'none',
-    })({
-      ...config,
-      output: types.field({
-        ...(field as any),
-        resolve({ item }, ...args) {
-          return field.resolve!(item as any, ...args);
-        },
-      }),
-      views: resolveView('virtual/views'),
-      getAdminMeta: () => ({ graphQLReturnFragment }),
-    });+export const virtual = <TGeneratedListTypes extends BaseGeneratedListTypes>({
+  graphQLReturnFragment = '',
+  field,
+  ...config
+}: VirtualFieldConfig<TGeneratedListTypes>): FieldTypeFunc => () =>
+  fieldType({
+    kind: 'none',
+  })({
+    ...config,
+    output: types.field({
+      ...(field as any),
+      resolve({ item }, ...args) {
+        return field.resolve!(item as any, ...args);
+      },
+    }),
+    views: resolveView('virtual/views'),
+    getAdminMeta: () => ({ graphQLReturnFragment }),
+  });