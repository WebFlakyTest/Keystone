--- conflicted
+++ resolved
@@ -57,12 +57,7 @@
     ui?: {
       hideCreate?: boolean;
     };
-<<<<<<< HEAD
-    defaultValue?: FieldDefaultValue<Record<string, any>>;
-=======
-    defaultValue?: FieldDefaultValue<Record<string, unknown>, TGeneratedListTypes>;
-    isUnique?: boolean;
->>>>>>> 8598c837
+    defaultValue?: FieldDefaultValue<Record<string, any>, TGeneratedListTypes>;
   } & (SelectDisplayConfig | CardsDisplayConfig | CountDisplayConfig);
 
 export const relationship =
