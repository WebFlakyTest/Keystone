import {
  BaseGeneratedListTypes,
  FieldDefaultValue,
  fieldType,
  FieldTypeFunc,
  filters,
  legacyFilters,
  orderDirectionEnum,
  types,
} from '@keystone-next/types';
import { resolveView } from '../../resolve-view';
import type { CommonFieldConfig } from '../../interfaces';

export type CheckboxFieldConfig<TGeneratedListTypes extends BaseGeneratedListTypes> =
<<<<<<< HEAD
  CommonFieldConfig<TGeneratedListTypes> & {
    defaultValue?: FieldDefaultValue<boolean>;
=======
  FieldConfig<TGeneratedListTypes> & {
    defaultValue?: FieldDefaultValue<boolean, TGeneratedListTypes>;
>>>>>>> 8598c837
    isRequired?: boolean;
  };

export const checkbox =
  <TGeneratedListTypes extends BaseGeneratedListTypes>({
    isRequired,
    defaultValue,
    ...config
  }: CheckboxFieldConfig<TGeneratedListTypes> = {}): FieldTypeFunc =>
  meta => {
    if ((config as any).isUnique) {
      throw Error('isUnique is not a supported option for field type checkbox');
    }

    return fieldType({ kind: 'scalar', mode: 'optional', scalar: 'Boolean' })({
      ...config,
      input: {
        where: { arg: types.arg({ type: filters[meta.provider].Boolean.optional }) },
        create: { arg: types.arg({ type: types.Boolean }) },
        update: { arg: types.arg({ type: types.Boolean }) },
        orderBy: { arg: types.arg({ type: orderDirectionEnum }) },
      },
      output: types.field({
        type: types.Boolean,
      }),
      views: resolveView('checkbox/views'),
      __legacy: {
        filters: {
          fields: legacyFilters.fields.equalityInputFields(meta.fieldKey, types.Boolean),
          impls: legacyFilters.impls.equalityConditions(meta.fieldKey),
        },
        isRequired,
        defaultValue,
      },
    });
  };<|MERGE_RESOLUTION|>--- conflicted
+++ resolved
@@ -12,13 +12,8 @@
 import type { CommonFieldConfig } from '../../interfaces';
 
 export type CheckboxFieldConfig<TGeneratedListTypes extends BaseGeneratedListTypes> =
-<<<<<<< HEAD
   CommonFieldConfig<TGeneratedListTypes> & {
-    defaultValue?: FieldDefaultValue<boolean>;
-=======
-  FieldConfig<TGeneratedListTypes> & {
     defaultValue?: FieldDefaultValue<boolean, TGeneratedListTypes>;
->>>>>>> 8598c837
     isRequired?: boolean;
   };
 
