import { IncomingMessage, ServerResponse } from 'http';
import { GraphQLObjectType, GraphQLSchema } from 'graphql';
import * as cookie from 'cookie';
import Iron from '@hapi/iron';
import {
  SessionStrategy,
  JSONValue,
  SessionStoreFunction,
  SessionContext,
  CreateContext,
  types,
} from '@keystone-next/types';
// uid-safe is what express-session uses so let's just use it
import { sync as uid } from 'uid-safe';

function generateSessionId() {
  return uid(24);
}

const TOKEN_NAME = 'keystonejs-session';
const MAX_AGE = 60 * 60 * 8; // 8 hours

// should we also accept httpOnly?
type StatelessSessionsOptions = {
  /**
   * Secret used by https://github.com/hapijs/iron for encapsulating data. Must be at least 32 characters long
   */
  secret: string;
  /**
   * Iron seal options for customizing the key derivation algorithm used to generate encryption and integrity verification keys as well as the algorithms and salt sizes used.
   * See {@link https://hapi.dev/module/iron/api/?v=6.0.0#options} for available options.
   *
   * @default Iron.defaults
   */
  ironOptions?: Iron.SealOptions;
  /**
   * Specifies the number (in seconds) to be the value for the `Max-Age`
   * `Set-Cookie` attribute.
   *
   * @default 60 * 60 * 8 // 8 hours
   */
  maxAge?: number;
  /**
   * Specifies the boolean value for the {@link https://tools.ietf.org/html/rfc6265#section-5.2.5|`Secure` `Set-Cookie` attribute}.
   *
   * *Note* be careful when setting this to `true`, as compliant clients will
   * not send the cookie back to the server in the future if the browser does
   * not have an HTTPS connection.
   *
   * @default process.env.NODE_ENV === 'production'
   */
  secure?: boolean;
  /**
   * Specifies the value for the {@link https://tools.ietf.org/html/rfc6265#section-5.2.4|`Path` `Set-Cookie` attribute}.
   *
   * @default '/'
   */
  path?: string;
  /**
   * Specifies the domain for the {@link https://tools.ietf.org/html/rfc6265#section-5.2.3|`Domain` `Set-Cookie` attribute}
   *
   * @default current domain
   */
  domain?: string;
  /**
   * Specifies the boolean or string to be the value for the {@link https://tools.ietf.org/html/draft-ietf-httpbis-rfc6265bis-03#section-4.1.2.7|`SameSite` `Set-Cookie` attribute}.
   *
   * @default 'lax'
   */
  sameSite?: true | false | 'lax' | 'strict' | 'none';
};

type FieldSelections = {
  [listKey: string]: string;
};

/* TODO:
  - [ ] We could support additional where input to validate item sessions (e.g an isEnabled boolean)
*/

export function withItemData(
  _sessionStrategy: SessionStrategy<Record<string, any>>,
  fieldSelections: FieldSelections = {}
<<<<<<< HEAD
): () => SessionStrategy<{ listKey: string; itemId: string; data: any }> {
  return (): SessionStrategy<any> => {
    const { get, ...sessionStrategy } = createSession();
    return {
      ...sessionStrategy,
      get: async ({ req, createContext }) => {
        const session = await get({ req, createContext });
        const sudoContext = createContext({}).sudo();
        if (
          !session ||
          !session.listKey ||
          !session.itemId ||
          !sudoContext.lists[session.listKey]
        ) {
          return;
        }

        try {
          // If no field selection is specified, just load the id. We still load the item,
          // because doing so validates that it exists in the database
          const item = await sudoContext.lists[session.listKey].findOne({
            where: { id: session.itemId },
            query: fieldSelections[session.listKey] || 'id',
          });
          if (item === null) {
            return;
          }
          return { ...session, data: item };
        } catch (err) {}
      },
    };
=======
): SessionStrategy<{ listKey: string; itemId: string; data: any }> {
  const { get, ...sessionStrategy } = _sessionStrategy;
  return {
    ...sessionStrategy,
    get: async ({ req, createContext }) => {
      const session = await get({ req, createContext });
      const sudoContext = createContext({}).sudo();
      if (!session || !session.listKey || !session.itemId || !sudoContext.lists[session.listKey]) {
        return;
      }
      // NOTE: This is wrapped in a try-catch block because a "not found" result will currently
      // throw; I think this needs to be reviewed, but for now this prevents a system crash when
      // the session item is invalid
      try {
        // If no field selection is specified, just load the id. We still load the item,
        // because doing so validates that it exists in the database
        const item = await sudoContext.lists[session.listKey].findOne({
          where: { id: session.itemId },
          query: fieldSelections[session.listKey] || 'id',
        });
        return { ...session, listKey: session.listKey, itemId: session.itemId, data: item };
      } catch (e) {
        // TODO: This swallows all errors, we need a way to differentiate between "not found" and
        // actual exceptions that should be thrown
        return;
      }
    },
>>>>>>> 7bda87ea
  };
}

export function statelessSessions<T>({
  secret,
  maxAge = MAX_AGE,
  path = '/',
  secure = process.env.NODE_ENV === 'production',
  ironOptions = Iron.defaults,
  domain,
  sameSite = 'lax',
}: StatelessSessionsOptions): SessionStrategy<T> {
  if (!secret) {
    throw new Error('You must specify a session secret to use sessions');
  }
  if (secret.length < 32) {
    throw new Error('The session secret must be at least 32 characters long');
  }
  return {
    async get({ req }) {
      if (!req.headers.cookie) return;
      let cookies = cookie.parse(req.headers.cookie);
      if (!cookies[TOKEN_NAME]) return;
      try {
        return await Iron.unseal(cookies[TOKEN_NAME], secret, ironOptions);
      } catch (err) {}
    },
    async end({ res }) {
      res.setHeader(
        'Set-Cookie',
        cookie.serialize(TOKEN_NAME, '', {
          maxAge: 0,
          expires: new Date(),
          httpOnly: true,
          secure,
          path,
          sameSite,
          domain,
        })
      );
    },
    async start({ res, data }) {
      let sealedData = await Iron.seal(data, secret, { ...ironOptions, ttl: maxAge * 1000 });

      res.setHeader(
        'Set-Cookie',
        cookie.serialize(TOKEN_NAME, sealedData, {
          maxAge,
          expires: new Date(Date.now() + maxAge * 1000),
          httpOnly: true,
          secure,
          path,
          sameSite,
          domain,
        })
      );

      return sealedData;
    },
  };
}

export function storedSessions({
  store: storeOption,
  maxAge = MAX_AGE,
  ...statelessSessionsOptions
}: { store: SessionStoreFunction } & StatelessSessionsOptions): SessionStrategy<JSONValue> {
  let { get, start, end } = statelessSessions({ ...statelessSessionsOptions, maxAge });
  let store = typeof storeOption === 'function' ? storeOption({ maxAge }) : storeOption;
  let isConnected = false;
  return {
    async get({ req, createContext }) {
      const data = (await get({ req, createContext })) as { sessionId: string } | undefined;
      const sessionId = data?.sessionId;
      if (typeof sessionId === 'string') {
        if (!isConnected) {
          await store.connect?.();
          isConnected = true;
        }
        return store.get(sessionId);
      }
    },
    async start({ res, data, createContext }) {
      let sessionId = generateSessionId();
      if (!isConnected) {
        await store.connect?.();
        isConnected = true;
      }
      await store.set(sessionId, data);
      return start?.({ res, data: { sessionId }, createContext }) || '';
    },
    async end({ req, res, createContext }) {
      const data = (await get({ req, createContext })) as { sessionId: string } | undefined;
      const sessionId = data?.sessionId;
      if (typeof sessionId === 'string') {
        if (!isConnected) {
          await store.connect?.();
          isConnected = true;
        }
        await store.delete(sessionId);
      }
      await end?.({ req, res, createContext });
    },
  };
}

/**
 * This is the function createSystem uses to implement the session strategy provided
 */
export async function createSessionContext<T>(
  sessionStrategy: SessionStrategy<T>,
  req: IncomingMessage,
  res: ServerResponse,
  createContext: CreateContext
): Promise<SessionContext<T>> {
  return {
    session: await sessionStrategy.get({ req, createContext }),
    startSession: (data: T) => sessionStrategy.start({ res, data, createContext }),
    endSession: () => sessionStrategy.end({ req, res, createContext }),
  };
}

export function sessionSchema(graphQLSchema: GraphQLSchema) {
  const schemaConfig = graphQLSchema.toConfig();
  const mutationTypeConfig = graphQLSchema.getMutationType()!.toConfig();
  const endSessionField = types.field({
    type: types.nonNull(types.Boolean),
    async resolve(rootVal, args, context) {
      if (context.endSession) {
        await context.endSession();
      }
      return true;
    },
  });
  const mutationType = new GraphQLObjectType({
    ...mutationTypeConfig,
    fields: () => ({
      ...(typeof mutationTypeConfig.fields === 'function'
        ? mutationTypeConfig.fields()
        : mutationTypeConfig.fields),
      endSession: {
        ...endSessionField,
        type: endSessionField.type.graphQLType,
      },
    }),
  });
  return new GraphQLSchema({
    ...schemaConfig,
    // TODO: fix the fact that this would be broken if types used the Mutation type
    types: schemaConfig.types.map(x => (x.name === 'Mutation' ? mutationType : x)),
    mutation: mutationType,
  });
}<|MERGE_RESOLUTION|>--- conflicted
+++ resolved
@@ -81,39 +81,6 @@
 export function withItemData(
   _sessionStrategy: SessionStrategy<Record<string, any>>,
   fieldSelections: FieldSelections = {}
-<<<<<<< HEAD
-): () => SessionStrategy<{ listKey: string; itemId: string; data: any }> {
-  return (): SessionStrategy<any> => {
-    const { get, ...sessionStrategy } = createSession();
-    return {
-      ...sessionStrategy,
-      get: async ({ req, createContext }) => {
-        const session = await get({ req, createContext });
-        const sudoContext = createContext({}).sudo();
-        if (
-          !session ||
-          !session.listKey ||
-          !session.itemId ||
-          !sudoContext.lists[session.listKey]
-        ) {
-          return;
-        }
-
-        try {
-          // If no field selection is specified, just load the id. We still load the item,
-          // because doing so validates that it exists in the database
-          const item = await sudoContext.lists[session.listKey].findOne({
-            where: { id: session.itemId },
-            query: fieldSelections[session.listKey] || 'id',
-          });
-          if (item === null) {
-            return;
-          }
-          return { ...session, data: item };
-        } catch (err) {}
-      },
-    };
-=======
 ): SessionStrategy<{ listKey: string; itemId: string; data: any }> {
   const { get, ...sessionStrategy } = _sessionStrategy;
   return {
@@ -141,7 +108,6 @@
         return;
       }
     },
->>>>>>> 7bda87ea
   };
 }
 
