--- conflicted
+++ resolved
@@ -1,19 +1,11 @@
-<<<<<<< HEAD
-import { FieldData, getGqlNames, KeystoneConfig, Provider } from '@keystone-next/types';
-=======
-import type { KeystoneConfig, DatabaseProvider } from '@keystone-next/types';
->>>>>>> f9a80e49
+import { FieldData, getGqlNames, KeystoneConfig, DatabaseProvider } from '@keystone-next/types';
 
 import { createGraphQLSchema } from './createGraphQLSchema';
 import { makeCreateContext } from './context/createContext';
 import { initialiseLists } from './core/types-for-lists';
 import { createAdminMeta } from './createAdminMeta';
 
-<<<<<<< HEAD
-export function getDBProvider(db: KeystoneConfig['db']): Provider {
-=======
 export function getDBProvider(db: KeystoneConfig['db']): DatabaseProvider {
->>>>>>> f9a80e49
   if (db.adapter === 'prisma_postgresql' || db.provider === 'postgresql') {
     return 'postgresql';
   } else if (db.adapter === 'prisma_sqlite' || db.provider === 'sqlite') {
@@ -24,16 +16,8 @@
     );
   }
 }
-<<<<<<< HEAD
-=======
 
-export function createSystem(config: KeystoneConfig, prismaClient?: any) {
-  const provider = getDBProvider(config.db);
-
-  const keystone = createKeystone(config, provider, prismaClient);
->>>>>>> f9a80e49
-
-function getInternalGraphQLSchema(config: KeystoneConfig, provider: Provider) {
+function getInternalGraphQLSchema(config: KeystoneConfig, provider: DatabaseProvider) {
   const transformedConfig: KeystoneConfig = {
     ...config,
     lists: Object.fromEntries(
