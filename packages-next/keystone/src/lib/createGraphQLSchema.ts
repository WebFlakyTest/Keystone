--- conflicted
+++ resolved
@@ -1,11 +1,5 @@
-<<<<<<< HEAD
 import type { KeystoneConfig, AdminMetaRootVal } from '@keystone-next/types';
-import { getAdminMetaSchema } from '@keystone-next/admin-ui/system';
-=======
-import { makeExecutableSchema } from '@graphql-tools/schema';
-import type { KeystoneConfig, BaseKeystone } from '@keystone-next/types';
 import { getAdminMetaSchema } from '../admin-ui/system';
->>>>>>> 093a23a7
 import { sessionSchema } from '../session';
 import { InitialisedList } from './core/types-for-lists';
 import { getGraphQLSchema } from './core/graphql-schema';
