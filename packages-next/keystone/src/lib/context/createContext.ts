--- conflicted
+++ resolved
@@ -4,16 +4,10 @@
   SessionContext,
   KeystoneContext,
   KeystoneGraphQLAPI,
-  BaseKeystone,
   ImagesConfig,
 } from '@keystone-next/types';
 
-<<<<<<< HEAD
-import { itemDbAPIForList, itemAPIForList, getArgsFactory } from './itemAPI';
-=======
 import { getDbAPIFactory, itemAPIForList } from './itemAPI';
-import { accessControlContext, skipAccessControlContext } from './createAccessControlContext';
->>>>>>> d216fd04
 import { createImagesContext } from './createImagesContext';
 
 export function makeCreateContext({
