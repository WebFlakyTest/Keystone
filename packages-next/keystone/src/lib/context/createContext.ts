import type { IncomingMessage } from 'http';
import { graphql, GraphQLSchema, print } from 'graphql';
import {
  SessionContext,
  KeystoneContext,
  KeystoneGraphQLAPI,
<<<<<<< HEAD
  ImagesConfig,
  GqlNames,
  FilesConfig,
=======
  BaseKeystone,
  KeystoneConfig,
  GqlNames,
>>>>>>> b1baeaba
} from '@keystone-next/types';

import { PrismaClient } from '../core/utils';
import { getDbAPIFactory, itemAPIForList } from './itemAPI';
import { createImagesContext } from './createImagesContext';
import { createFilesContext } from './createFilesContext';

export function makeCreateContext({
  graphQLSchema,
  internalSchema,
<<<<<<< HEAD
  imagesConfig,
  filesConfig,
  prismaClient,
  gqlNamesByList,
  maxTotalResults,
}: {
  graphQLSchema: GraphQLSchema;
  internalSchema: GraphQLSchema;
  imagesConfig: ImagesConfig | undefined;
  filesConfig: FilesConfig | undefined;
  prismaClient: PrismaClient;
  maxTotalResults: number;
=======
  keystone,
  config,
  prismaClient,
  gqlNamesByList,
}: {
  graphQLSchema: GraphQLSchema;
  internalSchema: GraphQLSchema;
  keystone: BaseKeystone;
  config: KeystoneConfig;
  prismaClient: any;
>>>>>>> b1baeaba
  gqlNamesByList: Record<string, GqlNames>;
}) {
  const images = createImagesContext(config.images);
  const files = createFilesContext(config.files);
  // We precompute these helpers here rather than every time createContext is called
  // because they involve creating a new GraphQLSchema, creating a GraphQL document AST(programmatically, not by parsing) and validating the
  // note this isn't as big of an optimisation as you would imagine(at least in comparison with the rest of the system),
  // the regular non-db lists api does more expensive things on every call
  // like parsing the generated GraphQL document, and validating it against the schema on _every_ call
  // is that really that bad? no not really. this has just been more optimised because the cost of what it's
  // doing is more obvious(even though in reality it's much smaller than the alternative)

  const publicDbApiFactories: Record<string, ReturnType<typeof getDbAPIFactory>> = {};
  for (const [listKey, gqlNames] of Object.entries(gqlNamesByList)) {
    publicDbApiFactories[listKey] = getDbAPIFactory(gqlNames, graphQLSchema);
  }

  const internalDbApiFactories: Record<string, ReturnType<typeof getDbAPIFactory>> = {};
  for (const [listKey, gqlNames] of Object.entries(gqlNamesByList)) {
    internalDbApiFactories[listKey] = getDbAPIFactory(gqlNames, internalSchema);
  }

  const createContext = ({
    sessionContext,
    skipAccessControl = false,
    req,
    schemaName = 'public',
  }: {
    sessionContext?: SessionContext<any>;
    skipAccessControl?: boolean;
    req?: IncomingMessage;
    schemaName?: 'public' | 'internal';
  } = {}): KeystoneContext => {
    const schema = schemaName === 'public' ? graphQLSchema : internalSchema;

    const rawGraphQL: KeystoneGraphQLAPI<any>['raw'] = ({ query, variables }) => {
      const source = typeof query === 'string' ? query : print(query);
      return Promise.resolve(
        graphql({ schema, source, contextValue: contextToReturn, variableValues: variables })
      );
    };
    const runGraphQL: KeystoneGraphQLAPI<any>['run'] = async ({ query, variables }) => {
      let result = await rawGraphQL({ query, variables });
      if (result.errors?.length) {
        throw result.errors[0];
      }
      return result.data as Record<string, any>;
    };
    const dbAPI: KeystoneContext['db']['lists'] = {};
    const itemAPI: KeystoneContext['lists'] = {};
    const contextToReturn: KeystoneContext = {
      schemaName,
      db: { lists: dbAPI },
      lists: itemAPI,
      totalResults: 0,
<<<<<<< HEAD
      prisma: prismaClient,
      graphql: { raw: rawGraphQL, run: runGraphQL, schema },
      maxTotalResults,
=======
      keystone,
      prisma: prismaClient,
      graphql: { raw: rawGraphQL, run: runGraphQL, schema },
      maxTotalResults: config.graphql?.queryLimits?.maxTotalResults ?? Infinity,
>>>>>>> b1baeaba
      sudo: () =>
        createContext({ sessionContext, skipAccessControl: true, req, schemaName: 'internal' }),
      exitSudo: () => createContext({ sessionContext, skipAccessControl: false, req }),
      withSession: session =>
        createContext({
          sessionContext: { ...sessionContext, session } as SessionContext<any>,
          skipAccessControl,
          req,
        }),
      req,
      ...sessionContext,
      // Note: This field lets us use the server-side-graphql-client library.
      // We may want to remove it once the updated itemAPI w/ query is available.
      gqlNames: (listKey: string) => gqlNamesByList[listKey],
      images,
      files,
    };
    const dbAPIFactories = schemaName === 'public' ? publicDbApiFactories : internalDbApiFactories;
    for (const listKey of Object.keys(gqlNamesByList)) {
      dbAPI[listKey] = dbAPIFactories[listKey](contextToReturn);
      itemAPI[listKey] = itemAPIForList(listKey, contextToReturn, dbAPI[listKey]);
    }
    return contextToReturn;
  };

  return createContext;
}<|MERGE_RESOLUTION|>--- conflicted
+++ resolved
@@ -4,15 +4,8 @@
   SessionContext,
   KeystoneContext,
   KeystoneGraphQLAPI,
-<<<<<<< HEAD
-  ImagesConfig,
   GqlNames,
-  FilesConfig,
-=======
-  BaseKeystone,
   KeystoneConfig,
-  GqlNames,
->>>>>>> b1baeaba
 } from '@keystone-next/types';
 
 import { PrismaClient } from '../core/utils';
@@ -23,31 +16,14 @@
 export function makeCreateContext({
   graphQLSchema,
   internalSchema,
-<<<<<<< HEAD
-  imagesConfig,
-  filesConfig,
   prismaClient,
   gqlNamesByList,
-  maxTotalResults,
+  config,
 }: {
   graphQLSchema: GraphQLSchema;
   internalSchema: GraphQLSchema;
-  imagesConfig: ImagesConfig | undefined;
-  filesConfig: FilesConfig | undefined;
+  config: KeystoneConfig;
   prismaClient: PrismaClient;
-  maxTotalResults: number;
-=======
-  keystone,
-  config,
-  prismaClient,
-  gqlNamesByList,
-}: {
-  graphQLSchema: GraphQLSchema;
-  internalSchema: GraphQLSchema;
-  keystone: BaseKeystone;
-  config: KeystoneConfig;
-  prismaClient: any;
->>>>>>> b1baeaba
   gqlNamesByList: Record<string, GqlNames>;
 }) {
   const images = createImagesContext(config.images);
@@ -103,16 +79,9 @@
       db: { lists: dbAPI },
       lists: itemAPI,
       totalResults: 0,
-<<<<<<< HEAD
-      prisma: prismaClient,
-      graphql: { raw: rawGraphQL, run: runGraphQL, schema },
-      maxTotalResults,
-=======
-      keystone,
       prisma: prismaClient,
       graphql: { raw: rawGraphQL, run: runGraphQL, schema },
       maxTotalResults: config.graphql?.queryLimits?.maxTotalResults ?? Infinity,
->>>>>>> b1baeaba
       sudo: () =>
         createContext({ sessionContext, skipAccessControl: true, req, schemaName: 'internal' }),
       exitSudo: () => createContext({ sessionContext, skipAccessControl: false, req }),
