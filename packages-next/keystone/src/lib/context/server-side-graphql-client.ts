import { DocumentNode } from 'graphql';
import { KeystoneContext } from '@keystone-next/types';

const _runChunkedMutation = async ({
  query,
  gqlName,
  pageSize,
  items,
  context,
}: {
  query: string | DocumentNode;
  gqlName: string;
  pageSize: number;
  items: readonly (Record<string, any> | string)[];
  context: KeystoneContext;
}): Promise<Record<string, any>[]> => {
  if (pageSize <= 0) pageSize = 1;

  const chunks = items.reduce((accum: (Record<string, any> | string)[][], item, index) => {
    const chunkIndex = Math.floor(index / pageSize);

    if (!accum[chunkIndex]) {
      accum[chunkIndex] = [];
    }

    accum[chunkIndex].push(item);

    return accum;
  }, []);

  const result: Record<string, Record<string, any>>[] = await Promise.all(
    chunks.map(chunk => context.graphql.run({ query, variables: { items: chunk } }))
  );

  /*
   * The result is of the format: [{createUsers: [{id: '123', name: 'aman'}]}, {createUsers: [{id: '456', name: 'mike'}]}].
   * We need to combine all objects into one array keyed by the `createUsers`, such that, the output is: [{id: '123', name: 'aman'}, {id: '456', name: 'Mike'}]
   */

  return ([] as Record<string, any>).concat(...result.map(item => item[gqlName]));
};

const createItem = async ({
  listKey,
  item,
  returnFields = `id`,
  context,
}: {
  listKey: string;
  item: Record<string, any>;
  returnFields?: string;
  context: KeystoneContext;
}): Promise<Record<string, any>> => {
  const { createMutationName, createInputName } = context.gqlNames(listKey);

  const query = `mutation ($item: ${createInputName}){
    ${createMutationName}(data: $item) { ${returnFields} }
  }`;

  const result = await context.graphql.run({ query, variables: { item } });
  return result[createMutationName];
};

const createItems = async ({
  listKey,
  items,
  pageSize = 500,
  returnFields = `id`,
  context,
}: {
  listKey: string;
  items: readonly Record<string, any>[];
  pageSize?: number;
  returnFields?: string;
  context: KeystoneContext;
}) => {
  const { createManyMutationName, createInputName } = context.gqlNames(listKey);

  const query = `mutation ($items: [${createInputName}!]!){
    ${createManyMutationName}(data: $items) { ${returnFields} }
  }`;

  return _runChunkedMutation({
    query,
    items,
    pageSize,
    gqlName: createManyMutationName,
    context,
  });
};

const getItem = async ({
  listKey,
  itemId,
  returnFields = `id`,
  context,
}: {
  listKey: string;
  itemId: number | string;
  returnFields?: string;
  context: KeystoneContext;
}): Promise<Record<string, any>> => {
  const { itemQueryName } = context.gqlNames(listKey);

  const query = `query ($id: ID!) { ${itemQueryName}(where: { id: $id }) { ${returnFields} }  }`;
  const result = await context.graphql.run({ query, variables: { id: itemId } });
  return result[itemQueryName];
};

const getItems = async ({
  listKey,
  where = {},
<<<<<<< HEAD
=======
  sortBy,
>>>>>>> 08478b8a
  orderBy,
  first,
  skip,
  pageSize = 500,
  returnFields = `id`,
  context,
}: {
  listKey: string;
  where?: Record<string, any> | null;
<<<<<<< HEAD
  orderBy?: readonly Record<string, any>[] | null;
=======
  sortBy?: readonly string[] | null;
  orderBy?: Record<string, 'asc' | 'desc'>[];
>>>>>>> 08478b8a
  first?: number | null;
  skip?: number | null;
  pageSize?: number;
  returnFields?: string;
  context: KeystoneContext;
}): Promise<Record<string, any>[]> => {
  const { listQueryName, whereInputName, listSortName, listOrderName } = context.gqlNames(listKey);

  let query;
<<<<<<< HEAD
  if (orderBy) {
    query = `query ($first: Int!, $skip: Int!, $orderBy: [${listSortName}!], $where: ${whereInputName}) { ${listQueryName}(first: $first, skip: $skip, orderBy: $orderBy, where: $where) { ${returnFields} }  }`;
=======
  if (sortBy) {
    query = `query ($first: Int!, $skip: Int!, $sortBy: [${listSortName}!], $where: ${whereInputName}) { ${listQueryName}(first: $first, skip: $skip, sortBy: $sortBy, where: $where) { ${returnFields} }  }`;
  } else if (orderBy) {
    query = `query ($first: Int!, $skip: Int!, $orderBy: [${listOrderName}!]! = [], $where: ${whereInputName}) { ${listQueryName}(first: $first, skip: $skip, orderBy: $orderBy, where: $where) { ${returnFields} }  }`;
>>>>>>> 08478b8a
  } else {
    query = `query ($first: Int!, $skip: Int!, $where: ${whereInputName}) { ${listQueryName}(first: $first, skip: $skip, where: $where) { ${returnFields} }  }`;
  }

  let latestResult;
  let _skip = skip || 0;

  let _first = pageSize;
  const allItems = [];

  do {
    // Making sure we are not over fetching
    if (first && allItems.length + _first > first) {
      _first = first - allItems.length;
    }
    const response = await context.graphql.run({
      query,
<<<<<<< HEAD
      variables: { first: _first, skip: _skip, orderBy, where },
=======
      variables: { first: _first, skip: _skip, sortBy, orderBy, where },
>>>>>>> 08478b8a
    });

    latestResult = response[Object.keys(response || {})[0]];

    allItems.push(...latestResult);

    _skip += pageSize;
  } while (
    latestResult.length === _first &&
    (first === undefined || first === null || allItems.length < first)
  );

  return allItems;
};

const updateItem = async ({
  listKey,
  item,
  returnFields = `id`,
  context,
}: {
  listKey: string;
  item: Record<string, any>;
  returnFields?: string;
  context: KeystoneContext;
}): Promise<Record<string, any>> => {
  const { updateMutationName, updateInputName } = context.gqlNames(listKey);

  const query = `mutation ($id: ID!, $data: ${updateInputName}!){
    ${updateMutationName}(where: { id: $id }, data: $data) { ${returnFields} }
  }`;

  const result = await context.graphql.run({ query, variables: { id: item.id, data: item.data } });

  return result[updateMutationName];
};

const updateItems = async ({
  listKey,
  items,
  pageSize = 500,
  returnFields = `id`,
  context,
}: {
  listKey: string;
  items: readonly { where: { readonly id: string }; readonly data: Record<string, any> }[];
  pageSize?: number;
  returnFields?: string;
  context: KeystoneContext;
}) => {
  const { updateManyMutationName, updateManyInputName } = context.gqlNames(listKey);

  const query = `mutation ($items: [${updateManyInputName}!]!){
    ${updateManyMutationName}(data: $items) { ${returnFields} }
  }`;
  return _runChunkedMutation({
    query,
    items,
    pageSize,
    gqlName: updateManyMutationName,
    context,
  });
};

const deleteItem = async ({
  listKey,
  itemId,
  returnFields = `id`,
  context,
}: {
  listKey: string;
  itemId: number | string;
  returnFields?: string;
  context: KeystoneContext;
}): Promise<Record<string, any> | null> => {
  const { deleteMutationName } = context.gqlNames(listKey);

  const query = `mutation ($id: ID!){
    ${deleteMutationName}(where: { id: $id }) { ${returnFields} }
  }`;

  const result = await context.graphql.run({ query, variables: { id: itemId } });
  return result[deleteMutationName];
};

const deleteItems = async ({
  listKey,
  items,
  pageSize = 500,
  returnFields = `id`,
  context,
}: {
  listKey: string;
  pageSize?: number;
  returnFields?: string;
  items: readonly string[];
  context: KeystoneContext;
}) => {
  const { deleteManyMutationName, whereUniqueInputName } = context.gqlNames(listKey);
  const query = `mutation ($items: [${whereUniqueInputName}!]!){
    ${deleteManyMutationName}(where: $items) {
      ${returnFields}
    }
  }`;

  return _runChunkedMutation({
    query,
    items: items.map(id => ({ id })),
    pageSize,
    gqlName: deleteManyMutationName,
    context,
  });
};

export {
  getItem,
  getItems,
  createItem,
  createItems,
  updateItem,
  updateItems,
  deleteItem,
  deleteItems,
};<|MERGE_RESOLUTION|>--- conflicted
+++ resolved
@@ -110,10 +110,7 @@
 const getItems = async ({
   listKey,
   where = {},
-<<<<<<< HEAD
-=======
   sortBy,
->>>>>>> 08478b8a
   orderBy,
   first,
   skip,
@@ -123,12 +120,8 @@
 }: {
   listKey: string;
   where?: Record<string, any> | null;
-<<<<<<< HEAD
-  orderBy?: readonly Record<string, any>[] | null;
-=======
   sortBy?: readonly string[] | null;
   orderBy?: Record<string, 'asc' | 'desc'>[];
->>>>>>> 08478b8a
   first?: number | null;
   skip?: number | null;
   pageSize?: number;
@@ -138,15 +131,10 @@
   const { listQueryName, whereInputName, listSortName, listOrderName } = context.gqlNames(listKey);
 
   let query;
-<<<<<<< HEAD
-  if (orderBy) {
-    query = `query ($first: Int!, $skip: Int!, $orderBy: [${listSortName}!], $where: ${whereInputName}) { ${listQueryName}(first: $first, skip: $skip, orderBy: $orderBy, where: $where) { ${returnFields} }  }`;
-=======
   if (sortBy) {
     query = `query ($first: Int!, $skip: Int!, $sortBy: [${listSortName}!], $where: ${whereInputName}) { ${listQueryName}(first: $first, skip: $skip, sortBy: $sortBy, where: $where) { ${returnFields} }  }`;
   } else if (orderBy) {
     query = `query ($first: Int!, $skip: Int!, $orderBy: [${listOrderName}!]! = [], $where: ${whereInputName}) { ${listQueryName}(first: $first, skip: $skip, orderBy: $orderBy, where: $where) { ${returnFields} }  }`;
->>>>>>> 08478b8a
   } else {
     query = `query ($first: Int!, $skip: Int!, $where: ${whereInputName}) { ${listQueryName}(first: $first, skip: $skip, where: $where) { ${returnFields} }  }`;
   }
@@ -164,11 +152,7 @@
     }
     const response = await context.graphql.run({
       query,
-<<<<<<< HEAD
-      variables: { first: _first, skip: _skip, orderBy, where },
-=======
       variables: { first: _first, skip: _skip, sortBy, orderBy, where },
->>>>>>> 08478b8a
     });
 
     latestResult = response[Object.keys(response || {})[0]];
