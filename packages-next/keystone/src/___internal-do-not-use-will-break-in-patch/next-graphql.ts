--- conflicted
+++ resolved
@@ -13,13 +13,8 @@
 
   const apolloServer = createApolloServerMicro({
     graphQLSchema,
-<<<<<<< HEAD
     createContext: keystone.createContext,
-    sessionStrategy: initializedKeystoneConfig.session?.(),
-=======
-    createContext,
     sessionStrategy: initializedKeystoneConfig.session,
->>>>>>> 7bda87ea
     apolloConfig: initializedKeystoneConfig.graphql?.apolloConfig,
     connectionPromise: keystone.connect(),
   });
