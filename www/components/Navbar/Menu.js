import React from 'react';
import { itemsShape, makeSection } from './utils';
import { documentation, guides, welcome } from './data';

<<<<<<< HEAD
const sections = [
	welcome,
=======
import { itemsShape } from './utils';
import Item from './Item';

const gettingStarted = {
	section: 'Getting Started',
	slug: '/getting-started',
	items: [{
		label: 'Getting Started',
		slug: '',
	}, {
		label: 'Keystone Yeoman Generator',
		slug: '/yo-generator',
	}, {
		section: 'Setting Up',
		slug: '/setting-up',
		items: [{
			label: 'Part 1: Initial Setup',
			slug: '/part-1',
		}, {
			label: 'Part 2 - Database Setup',
			slug: '/part-2',
		}, {
			label: 'Part 3: Routing',
			slug: '/part-3',
		}, {
			label: 'Part 4 -  Adding data to the database from a form',
			slug: '/part-4',
		}],
	}],
};
const guides = {
	section: 'Guides',
	slug: '/guides',
	items: [{
		label: 'Guides Index',
		slug: '',
	}, {
		label: 'Upgrade Guide: 0.3 to 4.0',
		slug: '/v-0-3-to-v-4-0-upgrade-guide',
	}, {
		label: 'API File and Image Uploads',
		slug: '/api-file-image-uploads',
	}, {
		label: 'How to create a blog with Keystone',
		slug: '/how-to-create-a-blog-with-keystone',
	}, {
		label: 'How to send emails with Keystone',
		slug: '/how-to-send-emails',
	}],
};
const documentation = {
	section: 'Documentation',
	slug: '/documentation',
	items: [{
		label: 'Documentation Index',
		slug: '',
	}, {
		label: 'Initialisation Options',
		slug: '/configuration',
	}, {
		section: 'Database',
		slug: '/database',
		items: [{
			label: 'Database Configuration',
			slug: '',
		}, {
			label: 'Relationships',
			slug: '/relationships',
		}, {
			label: 'Database Updates',
			slug: '/application-updates',
		}],
	}],
};
const api = {
	section: 'API references',
	slug: '/api',
	items: [
		{
			section: 'List',
			slug: '/list',
			items: [{
				label: 'Creating a List',
				slug: '',
			}, {
				label: 'Add',
				slug: '/add',
			}, {
				label: 'Model',
				slug: '/model',
			}, {
				label: 'List Construction Options',
				slug: '/options',
			}, {
				label: 'Register',
				slug: '/register',
			}, {
				label: 'Schema',
				slug: '/schema',
			}, {
				label: 'Update Item',
				slug: '/update-item',
			}],
		}, {
			section: 'Methods',
			slug: '/methods',
			items: [{
				label: 'Close Database connection',
				slug: '/close-database-connection',
			}, {
				label: 'Create Items',
				slug: '/create-items',
			}, {
				label: 'Create Router',
				slug: '/create-router',
			}, {
				label: 'Get',
				slug: '/get',
			}, {
				label: 'Import',
				slug: '/import',
			}, {
				label: 'Importer',
				slug: '/importer',
			}, {
				label: 'Init',
				slug: '/init',
			}, {
				label: 'list',
				slug: '/list',
			}, {
				label: 'Middleware',
				slug: '/middleware',
			}, {
				label: 'Open Database Connection',
				slug: '/open-database-connection',
			}, {
				label: 'Paginate',
				slug: '/paginate',
			}, {
				label: 'Pre',
				slug: '/pre',
			}, {
				label: 'Set',
				slug: '/set',
			}, {
				label: 'Start',
				slug: '/start',
			}, {
				label: 'Update Handler',
				slug: '/update-handler',
			}],
		}, {
			section: 'View',
			slug: '/view',
			items: [{
				label: 'on',
				slug: '/on',
			}, {
				label: 'query',
				slug: '/query',
			}, {
				label: 'render',
				slug: '/render',
			}],
		}, {
			section: 'Field Types',
			slug: '/field',
			items: [{
				label: 'Field Options',
				slug: '/options',
			}, {
				label: 'AzureFile Field',
				slug: '/azurefile',
			}, {
				label: 'Embedly Field',
				slug: '/embedly',
			}, {
				label: 'File Field',
				slug: '/file',
			}, {
				label: 'LocalFile Field',
				slug: '/localfile',
			}, {
				label: 'Local Files',
				slug: '/localfiles',
			}, {
				label: 'S3 File Field',
				slug: '/s-3-file',
			}, {
				label: 'Boolean Field',
				slug: '/boolean',
			}, {
				label: 'CloudinaryImage Field',
				slug: '/cloudinaryimage',
			}, {
				label: 'CloudinaryImages Field',
				slug: '/cloudinaryimages',
			}, {
				label: 'Code Field',
				slug: '/code',
			}, {
				label: 'Date Field',
				slug: '/date',
			}, {
				label: 'Color Field',
				slug: '/color',
			}, {
				label: 'Datearray field',
				slug: '/datearray',
			}, {
				label: 'DateTime Field',
				slug: '/datetime',
			}, {
				label: 'Email Field',
				slug: '/email',
			}, {
				label: 'GeoPoint Field',
				slug: '/geopoint',
			}, {
				label: 'HTML Field',
				slug: '/html',
			}, {
				label: 'Key Field',
				slug: '/key',
			}, {
				label: 'Location Field',
				slug: '/location',
			}, {
				label: 'Markdown Field',
				slug: '/markdown',
			}, {
				label: 'Money Field',
				slug: '/money',
			}, {
				label: 'Name Field',
				slug: '/name',
			}, {
				label: 'Number Field',
				slug: '/number',
			}, {
				label: 'NumberArray field',
				slug: '/numberarray',
			}, {
				label: 'Password Field',
				slug: '/password',
			}, {
				label: 'Relationship Field',
				slug: '/relationship',
			}, {
				label: 'Select Field',
				slug: '/select',
			}, {
				label: 'Text Field',
				slug: '/text',
			}, {
				label: 'Textarea Field',
				slug: '/textarea',
			}, {
				label: 'Textarray Field',
				slug: '/textarray',
			}, {
				label: 'URL Field',
				slug: '/url',
			}],
		},
	],
};

const menu = [
	gettingStarted,
>>>>>>> 7665979c
	guides,
	documentation,
	api,
];

export default function Menu () {
	// let items = [];
	// sections.forEach(s => {
	// 	items.push(<h2 key={s.section}>{s.section}</h2>);
	//
	// 	s.items.forEach(i => {
	//
	// 	});
	// });
	// console.table(sections);
	return <nav>{makeSection('', sections, 1)}</nav>;
};

// return layer.map((section, idx) => {
// 	const styleChoice = level === 1 ? styles.section : styles.subsection;
//
// 	return (
// 		<ul key={idx} css={[styles.menu, styles[`menu_depth_${level}`]]}>
// 			<li css={styleChoice}>{section.section}</li>
//
// 			{section.items ? section.items.map(function (item) {
// 				const newPath = currentPath + section.slug;
//
// 				if (item.items) {
// 					return makeSection(newPath, [item], (level + 1));
// 				}
//
// 				return (
// 					<Item
// 						key={item.slug}
// 						title={item.label}
// 						url={newPath + item.slug}
// 					/>
// 				);
// 			}) : null}
// 		</ul>
// 	);
// });

Menu.propTypes = {
	items: itemsShape.isRequired,
};<|MERGE_RESOLUTION|>--- conflicted
+++ resolved
@@ -1,327 +1,16 @@
 import React from 'react';
 import { itemsShape, makeSection } from './utils';
-import { documentation, guides, welcome } from './data';
+import { api, documentation, gettingStarted, guides } from './data';
 
-<<<<<<< HEAD
-const sections = [
-	welcome,
-=======
-import { itemsShape } from './utils';
-import Item from './Item';
+const sections = [gettingStarted, guides, documentation, api];
 
-const gettingStarted = {
-	section: 'Getting Started',
-	slug: '/getting-started',
-	items: [{
-		label: 'Getting Started',
-		slug: '',
-	}, {
-		label: 'Keystone Yeoman Generator',
-		slug: '/yo-generator',
-	}, {
-		section: 'Setting Up',
-		slug: '/setting-up',
-		items: [{
-			label: 'Part 1: Initial Setup',
-			slug: '/part-1',
-		}, {
-			label: 'Part 2 - Database Setup',
-			slug: '/part-2',
-		}, {
-			label: 'Part 3: Routing',
-			slug: '/part-3',
-		}, {
-			label: 'Part 4 -  Adding data to the database from a form',
-			slug: '/part-4',
-		}],
-	}],
+export default function Menu ({ items }) {
+	return <nav>{makeSection('', items, 1)}</nav>;
 };
-const guides = {
-	section: 'Guides',
-	slug: '/guides',
-	items: [{
-		label: 'Guides Index',
-		slug: '',
-	}, {
-		label: 'Upgrade Guide: 0.3 to 4.0',
-		slug: '/v-0-3-to-v-4-0-upgrade-guide',
-	}, {
-		label: 'API File and Image Uploads',
-		slug: '/api-file-image-uploads',
-	}, {
-		label: 'How to create a blog with Keystone',
-		slug: '/how-to-create-a-blog-with-keystone',
-	}, {
-		label: 'How to send emails with Keystone',
-		slug: '/how-to-send-emails',
-	}],
-};
-const documentation = {
-	section: 'Documentation',
-	slug: '/documentation',
-	items: [{
-		label: 'Documentation Index',
-		slug: '',
-	}, {
-		label: 'Initialisation Options',
-		slug: '/configuration',
-	}, {
-		section: 'Database',
-		slug: '/database',
-		items: [{
-			label: 'Database Configuration',
-			slug: '',
-		}, {
-			label: 'Relationships',
-			slug: '/relationships',
-		}, {
-			label: 'Database Updates',
-			slug: '/application-updates',
-		}],
-	}],
-};
-const api = {
-	section: 'API references',
-	slug: '/api',
-	items: [
-		{
-			section: 'List',
-			slug: '/list',
-			items: [{
-				label: 'Creating a List',
-				slug: '',
-			}, {
-				label: 'Add',
-				slug: '/add',
-			}, {
-				label: 'Model',
-				slug: '/model',
-			}, {
-				label: 'List Construction Options',
-				slug: '/options',
-			}, {
-				label: 'Register',
-				slug: '/register',
-			}, {
-				label: 'Schema',
-				slug: '/schema',
-			}, {
-				label: 'Update Item',
-				slug: '/update-item',
-			}],
-		}, {
-			section: 'Methods',
-			slug: '/methods',
-			items: [{
-				label: 'Close Database connection',
-				slug: '/close-database-connection',
-			}, {
-				label: 'Create Items',
-				slug: '/create-items',
-			}, {
-				label: 'Create Router',
-				slug: '/create-router',
-			}, {
-				label: 'Get',
-				slug: '/get',
-			}, {
-				label: 'Import',
-				slug: '/import',
-			}, {
-				label: 'Importer',
-				slug: '/importer',
-			}, {
-				label: 'Init',
-				slug: '/init',
-			}, {
-				label: 'list',
-				slug: '/list',
-			}, {
-				label: 'Middleware',
-				slug: '/middleware',
-			}, {
-				label: 'Open Database Connection',
-				slug: '/open-database-connection',
-			}, {
-				label: 'Paginate',
-				slug: '/paginate',
-			}, {
-				label: 'Pre',
-				slug: '/pre',
-			}, {
-				label: 'Set',
-				slug: '/set',
-			}, {
-				label: 'Start',
-				slug: '/start',
-			}, {
-				label: 'Update Handler',
-				slug: '/update-handler',
-			}],
-		}, {
-			section: 'View',
-			slug: '/view',
-			items: [{
-				label: 'on',
-				slug: '/on',
-			}, {
-				label: 'query',
-				slug: '/query',
-			}, {
-				label: 'render',
-				slug: '/render',
-			}],
-		}, {
-			section: 'Field Types',
-			slug: '/field',
-			items: [{
-				label: 'Field Options',
-				slug: '/options',
-			}, {
-				label: 'AzureFile Field',
-				slug: '/azurefile',
-			}, {
-				label: 'Embedly Field',
-				slug: '/embedly',
-			}, {
-				label: 'File Field',
-				slug: '/file',
-			}, {
-				label: 'LocalFile Field',
-				slug: '/localfile',
-			}, {
-				label: 'Local Files',
-				slug: '/localfiles',
-			}, {
-				label: 'S3 File Field',
-				slug: '/s-3-file',
-			}, {
-				label: 'Boolean Field',
-				slug: '/boolean',
-			}, {
-				label: 'CloudinaryImage Field',
-				slug: '/cloudinaryimage',
-			}, {
-				label: 'CloudinaryImages Field',
-				slug: '/cloudinaryimages',
-			}, {
-				label: 'Code Field',
-				slug: '/code',
-			}, {
-				label: 'Date Field',
-				slug: '/date',
-			}, {
-				label: 'Color Field',
-				slug: '/color',
-			}, {
-				label: 'Datearray field',
-				slug: '/datearray',
-			}, {
-				label: 'DateTime Field',
-				slug: '/datetime',
-			}, {
-				label: 'Email Field',
-				slug: '/email',
-			}, {
-				label: 'GeoPoint Field',
-				slug: '/geopoint',
-			}, {
-				label: 'HTML Field',
-				slug: '/html',
-			}, {
-				label: 'Key Field',
-				slug: '/key',
-			}, {
-				label: 'Location Field',
-				slug: '/location',
-			}, {
-				label: 'Markdown Field',
-				slug: '/markdown',
-			}, {
-				label: 'Money Field',
-				slug: '/money',
-			}, {
-				label: 'Name Field',
-				slug: '/name',
-			}, {
-				label: 'Number Field',
-				slug: '/number',
-			}, {
-				label: 'NumberArray field',
-				slug: '/numberarray',
-			}, {
-				label: 'Password Field',
-				slug: '/password',
-			}, {
-				label: 'Relationship Field',
-				slug: '/relationship',
-			}, {
-				label: 'Select Field',
-				slug: '/select',
-			}, {
-				label: 'Text Field',
-				slug: '/text',
-			}, {
-				label: 'Textarea Field',
-				slug: '/textarea',
-			}, {
-				label: 'Textarray Field',
-				slug: '/textarray',
-			}, {
-				label: 'URL Field',
-				slug: '/url',
-			}],
-		},
-	],
-};
-
-const menu = [
-	gettingStarted,
->>>>>>> 7665979c
-	guides,
-	documentation,
-	api,
-];
-
-export default function Menu () {
-	// let items = [];
-	// sections.forEach(s => {
-	// 	items.push(<h2 key={s.section}>{s.section}</h2>);
-	//
-	// 	s.items.forEach(i => {
-	//
-	// 	});
-	// });
-	// console.table(sections);
-	return <nav>{makeSection('', sections, 1)}</nav>;
-};
-
-// return layer.map((section, idx) => {
-// 	const styleChoice = level === 1 ? styles.section : styles.subsection;
-//
-// 	return (
-// 		<ul key={idx} css={[styles.menu, styles[`menu_depth_${level}`]]}>
-// 			<li css={styleChoice}>{section.section}</li>
-//
-// 			{section.items ? section.items.map(function (item) {
-// 				const newPath = currentPath + section.slug;
-//
-// 				if (item.items) {
-// 					return makeSection(newPath, [item], (level + 1));
-// 				}
-//
-// 				return (
-// 					<Item
-// 						key={item.slug}
-// 						title={item.label}
-// 						url={newPath + item.slug}
-// 					/>
-// 				);
-// 			}) : null}
-// 		</ul>
-// 	);
-// });
 
 Menu.propTypes = {
 	items: itemsShape.isRequired,
+};
+Menu.defaultProps = {
+	items: sections,
 };