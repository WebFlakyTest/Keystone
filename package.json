--- conflicted
+++ resolved
@@ -67,13 +67,8 @@
     "qs": "4.0.0",
     "queryfilter": "0.0.4",
     "range_check": "1.4.0",
-<<<<<<< HEAD
-    "react": "15.4.1",
+    "react": "15.4.2",
     "react-addons-css-transition-group": "15.4.2",
-=======
-    "react": "15.4.2",
-    "react-addons-css-transition-group": "15.4.1",
->>>>>>> aaab08be
     "react-alt-text": "2.0.0",
     "react-color": "2.10.0",
     "react-day-picker": "2.5.0",
