--- conflicted
+++ resolved
@@ -18,7 +18,7 @@
   email: String
   posts(
     where: PostWhereInput! = {}
-    orderBy: [SortPostsBy!]! = []
+    orderBy: [PostOrderByInput!]! = []
     first: Int
     skip: Int! = 0
   ): [Post!]!
@@ -28,110 +28,75 @@
 input PostWhereInput {
   AND: [PostWhereInput!]
   OR: [PostWhereInput!]
-  NOT: [PostWhereInput!]
-  id: StringFilter
-  title: StringNullableFilter
-  status: StringNullableFilter
-  content: StringNullableFilter
-  publishDate: DateTimeNullableFilter
+  id: ID
+  id_not: ID
+  id_lt: ID
+  id_lte: ID
+  id_gt: ID
+  id_gte: ID
+  id_in: [ID]
+  id_not_in: [ID]
+  title: String
+  title_not: String
+  title_contains: String
+  title_not_contains: String
+  title_in: [String]
+  title_not_in: [String]
+  status: PostStatusType
+  status_not: PostStatusType
+  status_lt: PostStatusType
+  status_lte: PostStatusType
+  status_gt: PostStatusType
+  status_gte: PostStatusType
+  status_in: [PostStatusType]
+  status_not_in: [PostStatusType]
+  content: String
+  content_not: String
+  content_contains: String
+  content_not_contains: String
+  content_in: [String]
+  content_not_in: [String]
+  publishDate: String
+  publishDate_not: String
+  publishDate_lt: String
+  publishDate_lte: String
+  publishDate_gt: String
+  publishDate_gte: String
+  publishDate_in: [String]
+  publishDate_not_in: [String]
+  author_is_null: Boolean
   author: AuthorWhereInput
-}
-
-input StringFilter {
-  equals: String
-  in: [String!]
-  notIn: [String!]
-  lt: String
-  lte: String
-  gt: String
-  gte: String
-  contains: String
-  startsWith: String
-  endsWith: String
-  not: NestedStringFilter
-}
-
-input NestedStringFilter {
-  equals: String
-  in: [String!]
-  notIn: [String!]
-  lt: String
-  lte: String
-  gt: String
-  gte: String
-  contains: String
-  startsWith: String
-  endsWith: String
-  not: NestedStringFilter
-}
-
-input StringNullableFilter {
-  equals: String
-  in: [String!]
-  notIn: [String!]
-  lt: String
-  lte: String
-  gt: String
-  gte: String
-  contains: String
-  startsWith: String
-  endsWith: String
-  not: NestedStringNullableFilter
-}
-
-input NestedStringNullableFilter {
-  equals: String
-  in: [String!]
-  notIn: [String!]
-  lt: String
-  lte: String
-  gt: String
-  gte: String
-  contains: String
-  startsWith: String
-  endsWith: String
-  not: NestedStringNullableFilter
-}
-
-input DateTimeNullableFilter {
-  equals: String
-  in: [String!]
-  notIn: [String!]
-  lt: String
-  lte: String
-  gt: String
-  gte: String
-  not: NestedDateTimeNullableFilter
-}
-
-input NestedDateTimeNullableFilter {
-  equals: String
-  in: [String!]
-  notIn: [String!]
-  lt: String
-  lte: String
-  gt: String
-  gte: String
-  not: NestedDateTimeNullableFilter
 }
 
 input AuthorWhereInput {
   AND: [AuthorWhereInput!]
   OR: [AuthorWhereInput!]
-  NOT: [AuthorWhereInput!]
-  id: StringFilter
-  name: StringNullableFilter
-  email: StringNullableFilter
-  posts: PostsRelationFilter
-}
-
-input PostsRelationFilter {
-  every: PostWhereInput
-  some: PostWhereInput
-  none: PostWhereInput
-}
-
-input SortPostsBy {
+  id: ID
+  id_not: ID
+  id_lt: ID
+  id_lte: ID
+  id_gt: ID
+  id_gte: ID
+  id_in: [ID]
+  id_not_in: [ID]
+  name: String
+  name_not: String
+  name_contains: String
+  name_not_contains: String
+  name_in: [String]
+  name_not_in: [String]
+  email: String
+  email_not: String
+  email_contains: String
+  email_not_contains: String
+  email_in: [String]
+  email_not_in: [String]
+  posts_every: PostWhereInput
+  posts_some: PostWhereInput
+  posts_none: PostWhereInput
+}
+
+input PostOrderByInput {
   id: OrderDirection
   title: OrderDirection
   status: OrderDirection
@@ -152,7 +117,7 @@
   id: ID
 }
 
-input SortAuthorsBy {
+input AuthorOrderByInput {
   id: OrderDirection
   name: OrderDirection
   email: OrderDirection
@@ -189,32 +154,7 @@
 input AuthorCreateInput {
   name: String
   email: String
-<<<<<<< HEAD
   posts: PostRelateToManyForCreateInput! = { create: [], connect: [] }
-=======
-  posts(
-    where: PostWhereInput! = {}
-    search: String
-    sortBy: [SortPostsBy!]
-      @deprecated(reason: "sortBy has been deprecated in favour of orderBy")
-    orderBy: [PostOrderByInput!]! = []
-    first: Int
-    skip: Int! = 0
-  ): [Post!]!
-  _postsMeta(
-    where: PostWhereInput! = {}
-    search: String
-    sortBy: [SortPostsBy!]
-      @deprecated(reason: "sortBy has been deprecated in favour of orderBy")
-    orderBy: [PostOrderByInput!]! = []
-    first: Int
-    skip: Int! = 0
-  ): _QueryMeta
-    @deprecated(
-      reason: "This query will be removed in a future version. Please use postsCount instead."
-    )
-  postsCount(where: PostWhereInput! = {}): Int
->>>>>>> bb4f4ac9
 }
 
 input PostRelateToManyForCreateInput {
@@ -264,11 +204,10 @@
 }
 
 type Query {
-<<<<<<< HEAD
   Post(where: PostWhereUniqueInput!): Post
   allPosts(
     where: PostWhereInput! = {}
-    orderBy: [SortPostsBy!]! = []
+    orderBy: [PostOrderByInput!]! = []
     first: Int
     skip: Int! = 0
   ): [Post!]
@@ -276,80 +215,10 @@
   Author(where: AuthorWhereUniqueInput!): Author
   allAuthors(
     where: AuthorWhereInput! = {}
-    orderBy: [SortAuthorsBy!]! = []
-    first: Int
-    skip: Int! = 0
-  ): [Author!]
-=======
-  """
-   Search for all Post items which match the where clause.
-  """
-  allPosts(
-    where: PostWhereInput! = {}
-    search: String
-    sortBy: [SortPostsBy!]
-      @deprecated(reason: "sortBy has been deprecated in favour of orderBy")
-    orderBy: [PostOrderByInput!]! = []
-    first: Int
-    skip: Int! = 0
-  ): [Post!]
-
-  """
-   Search for the Post item with the matching ID.
-  """
-  Post(where: PostWhereUniqueInput!): Post
-
-  """
-   Perform a meta-query on all Post items which match the where clause.
-  """
-  _allPostsMeta(
-    where: PostWhereInput! = {}
-    search: String
-    sortBy: [SortPostsBy!]
-      @deprecated(reason: "sortBy has been deprecated in favour of orderBy")
-    orderBy: [PostOrderByInput!]! = []
-    first: Int
-    skip: Int! = 0
-  ): _QueryMeta
-    @deprecated(
-      reason: "This query will be removed in a future version. Please use postsCount instead."
-    )
-  postsCount(where: PostWhereInput! = {}): Int
-
-  """
-   Search for all Author items which match the where clause.
-  """
-  allAuthors(
-    where: AuthorWhereInput! = {}
-    search: String
-    sortBy: [SortAuthorsBy!]
-      @deprecated(reason: "sortBy has been deprecated in favour of orderBy")
     orderBy: [AuthorOrderByInput!]! = []
     first: Int
     skip: Int! = 0
   ): [Author!]
-
-  """
-   Search for the Author item with the matching ID.
-  """
-  Author(where: AuthorWhereUniqueInput!): Author
-
-  """
-   Perform a meta-query on all Author items which match the where clause.
-  """
-  _allAuthorsMeta(
-    where: AuthorWhereInput! = {}
-    search: String
-    sortBy: [SortAuthorsBy!]
-      @deprecated(reason: "sortBy has been deprecated in favour of orderBy")
-    orderBy: [AuthorOrderByInput!]! = []
-    first: Int
-    skip: Int! = 0
-  ): _QueryMeta
-    @deprecated(
-      reason: "This query will be removed in a future version. Please use authorsCount instead."
-    )
->>>>>>> bb4f4ac9
   authorsCount(where: AuthorWhereInput! = {}): Int
   keystone: KeystoneMeta!
 }
