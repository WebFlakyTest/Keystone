--- conflicted
+++ resolved
@@ -31,11 +31,7 @@
             id
             label
             total
-<<<<<<< HEAD
-            items(orderBy: [{ name: asc }]) { name description price quantity photo { id } }
-=======
             items(orderBy: { name: asc }) { name description price quantity photo { id } }
->>>>>>> bb4f4ac9
             user { id }
             charge
           } }`;
