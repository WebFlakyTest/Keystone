type User {
  id: ID!
  name: String
  email: String
  password: PasswordState!
  cart(
<<<<<<< HEAD
    where: CartItemWhereInput! = {}
    orderBy: [SortCartItemsBy!]! = []
=======
    where: CartItemWhereInput
    search: String
    sortBy: [SortCartItemsBy!]
      @deprecated(reason: "sortBy has been deprecated in favour of orderBy")
    orderBy: [CartItemOrderByInput!]! = []
>>>>>>> 08478b8a
    first: Int
    skip: Int! = 0
  ): [CartItem!]!
<<<<<<< HEAD
  cartCount(where: CartItemWhereInput! = {}): Int!
=======
  _cartMeta(
    where: CartItemWhereInput
    search: String
    sortBy: [SortCartItemsBy!]
      @deprecated(reason: "sortBy has been deprecated in favour of orderBy")
    orderBy: [CartItemOrderByInput!]! = []
    first: Int
    skip: Int! = 0
  ): _QueryMeta
>>>>>>> master
  orders(
<<<<<<< HEAD
    where: OrderWhereInput! = {}
    orderBy: [SortOrdersBy!]! = []
=======
    where: OrderWhereInput
    search: String
    sortBy: [SortOrdersBy!]
      @deprecated(reason: "sortBy has been deprecated in favour of orderBy")
    orderBy: [OrderOrderByInput!]! = []
>>>>>>> 08478b8a
    first: Int
    skip: Int! = 0
  ): [Order!]!
<<<<<<< HEAD
  ordersCount(where: OrderWhereInput! = {}): Int!
=======
  _ordersMeta(
    where: OrderWhereInput
    search: String
    sortBy: [SortOrdersBy!]
      @deprecated(reason: "sortBy has been deprecated in favour of orderBy")
    orderBy: [OrderOrderByInput!]! = []
    first: Int
    skip: Int! = 0
  ): _QueryMeta
>>>>>>> master
  role: Role
  products(
<<<<<<< HEAD
    where: ProductWhereInput! = {}
    orderBy: [SortProductsBy!]! = []
=======
    where: ProductWhereInput
    search: String
    sortBy: [SortProductsBy!]
      @deprecated(reason: "sortBy has been deprecated in favour of orderBy")
    orderBy: [ProductOrderByInput!]! = []
>>>>>>> 08478b8a
    first: Int
    skip: Int! = 0
  ): [Product!]!
<<<<<<< HEAD
  productsCount(where: ProductWhereInput! = {}): Int!
  passwordResetToken: PasswordState!
=======
  _productsMeta(
    where: ProductWhereInput
    search: String
    sortBy: [SortProductsBy!]
      @deprecated(reason: "sortBy has been deprecated in favour of orderBy")
    orderBy: [ProductOrderByInput!]! = []
    first: Int
    skip: Int! = 0
  ): _QueryMeta
  passwordResetToken_is_set: Boolean
  passwordResetIssuedAt: String
  passwordResetRedeemedAt: String
}

input UserWhereInput {
  AND: [UserWhereInput]
  OR: [UserWhereInput]
  id: ID
  id_not: ID
  id_lt: ID
  id_lte: ID
  id_gt: ID
  id_gte: ID
  id_in: [ID]
  id_not_in: [ID]
  name: String
  name_not: String
  name_contains: String
  name_not_contains: String
  name_in: [String]
  name_not_in: [String]
  email: String
  email_not: String
  email_contains: String
  email_not_contains: String
  email_in: [String]
  email_not_in: [String]
  password_is_set: Boolean

  """
   condition must be true for all nodes
  """
  cart_every: CartItemWhereInput

  """
   condition must be true for at least 1 node
  """
  cart_some: CartItemWhereInput

  """
   condition must be false for all nodes
  """
  cart_none: CartItemWhereInput

  """
   condition must be true for all nodes
  """
  orders_every: OrderWhereInput

  """
   condition must be true for at least 1 node
  """
  orders_some: OrderWhereInput

  """
   condition must be false for all nodes
  """
  orders_none: OrderWhereInput
  role: RoleWhereInput
  role_is_null: Boolean

  """
   condition must be true for all nodes
  """
  products_every: ProductWhereInput

  """
   condition must be true for at least 1 node
  """
  products_some: ProductWhereInput

  """
   condition must be false for all nodes
  """
  products_none: ProductWhereInput
  passwordResetToken_is_set: Boolean
>>>>>>> master
  passwordResetIssuedAt: String
  passwordResetRedeemedAt: String
}

<<<<<<< HEAD
type PasswordState {
  isSet: Boolean!
=======
input UserOrderByInput {
  id: OrderDirection
  name: OrderDirection
  email: OrderDirection
  passwordResetIssuedAt: OrderDirection
  passwordResetRedeemedAt: OrderDirection
}

enum OrderDirection {
  asc
  desc
}

input UserUpdateInput {
  name: String
  email: String
  password: String
  cart: CartItemRelateToManyInput
  orders: OrderRelateToManyInput
  role: RoleRelateToOneInput
  products: ProductRelateToManyInput
  passwordResetToken: String
  passwordResetIssuedAt: String
  passwordResetRedeemedAt: String
>>>>>>> 08478b8a
}

type CartItem {
  id: ID!
  quantity: Int
  product: Product
  user: User
}

type Product {
  id: ID!
  name: String
  description: String
  photo: ProductImage
  status: String
  price: Int
  user: User
}

<<<<<<< HEAD
type ProductImage {
=======
input ProductWhereInput {
  AND: [ProductWhereInput]
  OR: [ProductWhereInput]
  id: ID
  id_not: ID
  id_lt: ID
  id_lte: ID
  id_gt: ID
  id_gte: ID
  id_in: [ID]
  id_not_in: [ID]
  name: String
  name_not: String
  name_contains: String
  name_not_contains: String
  name_in: [String]
  name_not_in: [String]
  description: String
  description_not: String
  description_contains: String
  description_not_contains: String
  description_in: [String]
  description_not_in: [String]
  photo: ProductImageWhereInput
  photo_is_null: Boolean
  status: String
  status_not: String
  status_in: [String]
  status_not_in: [String]
  price: Int
  price_not: Int
  price_lt: Int
  price_lte: Int
  price_gt: Int
  price_gte: Int
  price_in: [Int]
  price_not_in: [Int]
  user: UserWhereInput
  user_is_null: Boolean
}

input ProductWhereUniqueInput {
  id: ID!
}

enum SortProductsBy {
  id_ASC
  id_DESC
  name_ASC
  name_DESC
  description_ASC
  description_DESC
  status_ASC
  status_DESC
  price_ASC
  price_DESC
}

input ProductOrderByInput {
  id: OrderDirection
  name: OrderDirection
  description: OrderDirection
  status: OrderDirection
  price: OrderDirection
}

input ProductUpdateInput {
  name: String
  description: String
  photo: ProductImageRelateToOneInput
  status: String
  price: Int
  user: UserRelateToOneInput
}

input ProductsUpdateInput {
>>>>>>> 08478b8a
  id: ID!
  image: CloudinaryImage_File
  altText: String
  product: Product
}

type CloudinaryImage_File {
  id: ID
  filename: String
  originalFilename: String
  mimetype: String
  encoding: String
  publicUrl: String
  publicUrlTransformed(transformation: CloudinaryImageFormat): String
}

"""
Mirrors the formatting options [Cloudinary provides](https://cloudinary.com/documentation/image_transformation_reference)
All options are strings as they ultimately end up in a URL.
"""
input CloudinaryImageFormat {
  """
  Rewrites the filename to be this pretty string. Do not include `/` or `.`
  """
  prettyName: String
  width: String
  height: String
  crop: String
  aspect_ratio: String
  gravity: String
  zoom: String
  x: String
  y: String
  format: String
  fetch_format: String
  quality: String
  radius: String
  angle: String
  effect: String
  opacity: String
  border: String
  background: String
  overlay: String
  underlay: String
  default_image: String
  delay: String
  color: String
  color_space: String
  dpr: String
  page: String
  density: String
  flags: String
  transformation: String
}

input CartItemWhereInput {
  AND: [CartItemWhereInput!]
  OR: [CartItemWhereInput!]
  NOT: [CartItemWhereInput!]
  id: StringFilter
  quantity: IntNullableFilter
  product: ProductWhereInput
  user: UserWhereInput
}

input StringFilter {
  equals: String
  in: [String!]
  notIn: [String!]
  lt: String
  lte: String
  gt: String
  gte: String
  contains: String
  startsWith: String
  endsWith: String
  not: NestedStringFilter
}

input NestedStringFilter {
  equals: String
  in: [String!]
  notIn: [String!]
  lt: String
  lte: String
  gt: String
  gte: String
  contains: String
  startsWith: String
  endsWith: String
  not: NestedStringFilter
}

input IntNullableFilter {
  equals: Int
  in: [Int!]
  notIn: [Int!]
  lt: Int
  lte: Int
  gt: Int
  gte: Int
  not: NestedIntNullableFilter
}

input NestedIntNullableFilter {
  equals: Int
  in: [Int!]
  notIn: [Int!]
  lt: Int
  lte: Int
  gt: Int
  gte: Int
  not: NestedIntNullableFilter
}

input ProductWhereInput {
  AND: [ProductWhereInput!]
  OR: [ProductWhereInput!]
  NOT: [ProductWhereInput!]
  id: StringFilter
  name: StringNullableFilter
  description: StringNullableFilter
  photo: ProductImageWhereInput
  status: StringNullableFilter
  price: IntNullableFilter
  user: UserWhereInput
}

input StringNullableFilter {
  equals: String
  in: [String!]
  notIn: [String!]
  lt: String
  lte: String
  gt: String
  gte: String
  contains: String
  startsWith: String
  endsWith: String
  not: NestedStringNullableFilter
}

input NestedStringNullableFilter {
  equals: String
  in: [String!]
  notIn: [String!]
  lt: String
  lte: String
  gt: String
  gte: String
  contains: String
  startsWith: String
  endsWith: String
  not: NestedStringNullableFilter
}

input ProductImageWhereInput {
  AND: [ProductImageWhereInput!]
  OR: [ProductImageWhereInput!]
  NOT: [ProductImageWhereInput!]
  id: StringFilter
  altText: StringNullableFilter
  product: ProductWhereInput
}

input UserWhereInput {
  AND: [UserWhereInput!]
  OR: [UserWhereInput!]
  NOT: [UserWhereInput!]
  id: StringFilter
  name: StringNullableFilter
  email: StringNullableFilter
  password: PasswordFieldFilter
  cart: CartItemsRelationFilter
  orders: OrdersRelationFilter
  role: RoleWhereInput
  products: ProductsRelationFilter
  passwordResetToken: PasswordFieldFilter
  passwordResetIssuedAt: DateTimeNullableFilter
  passwordResetRedeemedAt: DateTimeNullableFilter
}

input PasswordFieldFilter {
  isSet: Boolean!
}

<<<<<<< HEAD
input CartItemsRelationFilter {
  every: CartItemWhereInput
  some: CartItemWhereInput
  none: CartItemWhereInput
=======
input ProductImageOrderByInput {
  id: OrderDirection
  altText: OrderDirection
}

input ProductImageUpdateInput {
  image: Upload
  altText: String
  product: ProductRelateToOneInput
>>>>>>> 08478b8a
}

input OrdersRelationFilter {
  every: OrderWhereInput
  some: OrderWhereInput
  none: OrderWhereInput
}

input OrderWhereInput {
  AND: [OrderWhereInput!]
  OR: [OrderWhereInput!]
  NOT: [OrderWhereInput!]
  id: StringFilter
  total: IntNullableFilter
  items: OrderItemsRelationFilter
  user: UserWhereInput
  charge: StringNullableFilter
}

input OrderItemsRelationFilter {
  every: OrderItemWhereInput
  some: OrderItemWhereInput
  none: OrderItemWhereInput
}

input OrderItemWhereInput {
  AND: [OrderItemWhereInput!]
  OR: [OrderItemWhereInput!]
  NOT: [OrderItemWhereInput!]
  id: StringFilter
  name: StringNullableFilter
  description: StringNullableFilter
  photo: ProductImageWhereInput
  price: IntNullableFilter
  quantity: IntNullableFilter
  order: OrderWhereInput
}

input RoleWhereInput {
  AND: [RoleWhereInput!]
  OR: [RoleWhereInput!]
  NOT: [RoleWhereInput!]
  id: StringFilter
  name: StringNullableFilter
  canManageProducts: BoolNullableFilter
  canSeeOtherUsers: BoolNullableFilter
  canManageUsers: BoolNullableFilter
  canManageRoles: BoolNullableFilter
  canManageCart: BoolNullableFilter
  canManageOrders: BoolNullableFilter
  assignedTo: UsersRelationFilter
}

input BoolNullableFilter {
  equals: Boolean
  not: NestedBoolNullableFilter
}

input NestedBoolNullableFilter {
  equals: Boolean
  not: NestedBoolNullableFilter
}

<<<<<<< HEAD
input UsersRelationFilter {
  every: UserWhereInput
  some: UserWhereInput
  none: UserWhereInput
=======
input CartItemOrderByInput {
  id: OrderDirection
  quantity: OrderDirection
}

input CartItemUpdateInput {
  quantity: Int
  product: ProductRelateToOneInput
  user: UserRelateToOneInput
>>>>>>> 08478b8a
}

input ProductsRelationFilter {
  every: ProductWhereInput
  some: ProductWhereInput
  none: ProductWhereInput
}

input DateTimeNullableFilter {
  equals: String
  in: [String!]
  notIn: [String!]
  lt: String
  lte: String
  gt: String
  gte: String
  not: NestedDateTimeNullableFilter
}

input NestedDateTimeNullableFilter {
  equals: String
  in: [String!]
  notIn: [String!]
  lt: String
  lte: String
  gt: String
  gte: String
  not: NestedDateTimeNullableFilter
}

input SortCartItemsBy {
  id: OrderDirection
  quantity: OrderDirection
}

enum OrderDirection {
  asc
  desc
}

type Order {
  id: ID!
  label: String
  total: Int
  items(
    where: OrderItemWhereInput! = {}
    orderBy: [SortOrderItemsBy!]! = []
    first: Int
    skip: Int! = 0
  ): [OrderItem!]!
  itemsCount(where: OrderItemWhereInput! = {}): Int!
  user: User
  charge: String
}

type OrderItem {
  id: ID!
  name: String
  description: String
  photo: ProductImage
  price: Int
  quantity: Int
  order: Order
}

input SortOrderItemsBy {
  id: OrderDirection
  name: OrderDirection
  description: OrderDirection
  price: OrderDirection
  quantity: OrderDirection
}

input SortOrdersBy {
  id: OrderDirection
  total: OrderDirection
  charge: OrderDirection
}

<<<<<<< HEAD
type Role {
  id: ID!
=======
input OrderItemOrderByInput {
  id: OrderDirection
  name: OrderDirection
  description: OrderDirection
  price: OrderDirection
  quantity: OrderDirection
}

input OrderItemUpdateInput {
>>>>>>> 08478b8a
  name: String
  canManageProducts: Boolean
  canSeeOtherUsers: Boolean
  canManageUsers: Boolean
  canManageRoles: Boolean
  canManageCart: Boolean
  canManageOrders: Boolean
  assignedTo(
    where: UserWhereInput! = {}
    orderBy: [SortUsersBy!]! = []
    first: Int
    skip: Int! = 0
  ): [User!]!
  assignedToCount(where: UserWhereInput! = {}): Int!
}

input SortUsersBy {
  id: OrderDirection
  name: OrderDirection
  email: OrderDirection
  passwordResetIssuedAt: OrderDirection
  passwordResetRedeemedAt: OrderDirection
}

input SortProductsBy {
  id: OrderDirection
  name: OrderDirection
  description: OrderDirection
  status: OrderDirection
  price: OrderDirection
}

input UserWhereUniqueInput {
  id: ID
}

input ProductWhereUniqueInput {
  id: ID
}

input ProductImageWhereUniqueInput {
  id: ID
}

<<<<<<< HEAD
input SortProductImagesBy {
  id: OrderDirection
  altText: OrderDirection
=======
"""
 A keystone list
"""
type Order {
  id: ID!
  label: String
  total: Int
  items(
    where: OrderItemWhereInput
    search: String
    sortBy: [SortOrderItemsBy!]
      @deprecated(reason: "sortBy has been deprecated in favour of orderBy")
    orderBy: [OrderItemOrderByInput!]! = []
    first: Int
    skip: Int! = 0
  ): [OrderItem!]!
  _itemsMeta(
    where: OrderItemWhereInput
    search: String
    sortBy: [SortOrderItemsBy!]
      @deprecated(reason: "sortBy has been deprecated in favour of orderBy")
    orderBy: [OrderItemOrderByInput!]! = []
    first: Int
    skip: Int! = 0
  ): _QueryMeta
  user: User
  charge: String
>>>>>>> master
}

input CartItemWhereUniqueInput {
  id: ID
}

input OrderItemWhereUniqueInput {
  id: ID
}

input OrderWhereUniqueInput {
  id: ID
}

input RoleWhereUniqueInput {
  id: ID
}

<<<<<<< HEAD
input SortRolesBy {
  id: OrderDirection
  name: OrderDirection
  canManageProducts: OrderDirection
  canSeeOtherUsers: OrderDirection
  canManageUsers: OrderDirection
  canManageRoles: OrderDirection
  canManageCart: OrderDirection
  canManageOrders: OrderDirection
=======
input OrderOrderByInput {
  id: OrderDirection
  total: OrderDirection
  charge: OrderDirection
}

input OrderUpdateInput {
  total: Int
  items: OrderItemRelateToManyInput
  user: UserRelateToOneInput
  charge: String
>>>>>>> 08478b8a
}

type Mutation {
  createUser(
    data: UserCreateInput! = {
      cart: { create: [], connect: [] }
      orders: { create: [], connect: [] }
      products: { create: [], connect: [] }
    }
  ): User
  createUsers(data: [UserCreateInput!]!): [User!]
  updateUser(where: UserWhereUniqueInput!, data: UserUpdateInput!): User
  updateUsers(data: [UsersUpdateInput!]!): [User!]
  deleteUser(where: UserWhereUniqueInput!): User
  deleteUsers(where: [UserWhereUniqueInput!]!): [User!]
  createProduct(data: ProductCreateInput! = {}): Product
  createProducts(data: [ProductCreateInput!]!): [Product!]
  updateProduct(
    where: ProductWhereUniqueInput!
    data: ProductUpdateInput!
  ): Product
  updateProducts(data: [ProductsUpdateInput!]!): [Product!]
  deleteProduct(where: ProductWhereUniqueInput!): Product
  deleteProducts(where: [ProductWhereUniqueInput!]!): [Product!]
  createProductImage(data: ProductImageCreateInput! = {}): ProductImage
  createProductImages(data: [ProductImageCreateInput!]!): [ProductImage!]
  updateProductImage(
    where: ProductImageWhereUniqueInput!
    data: ProductImageUpdateInput!
  ): ProductImage
  updateProductImages(data: [ProductImagesUpdateInput!]!): [ProductImage!]
  deleteProductImage(where: ProductImageWhereUniqueInput!): ProductImage
  deleteProductImages(where: [ProductImageWhereUniqueInput!]!): [ProductImage!]
  createCartItem(data: CartItemCreateInput! = {}): CartItem
  createCartItems(data: [CartItemCreateInput!]!): [CartItem!]
  updateCartItem(
    where: CartItemWhereUniqueInput!
    data: CartItemUpdateInput!
  ): CartItem
  updateCartItems(data: [CartItemsUpdateInput!]!): [CartItem!]
  deleteCartItem(where: CartItemWhereUniqueInput!): CartItem
  deleteCartItems(where: [CartItemWhereUniqueInput!]!): [CartItem!]
  createOrderItem(data: OrderItemCreateInput! = {}): OrderItem
  createOrderItems(data: [OrderItemCreateInput!]!): [OrderItem!]
  updateOrderItem(
    where: OrderItemWhereUniqueInput!
    data: OrderItemUpdateInput!
  ): OrderItem
  updateOrderItems(data: [OrderItemsUpdateInput!]!): [OrderItem!]
  deleteOrderItem(where: OrderItemWhereUniqueInput!): OrderItem
  deleteOrderItems(where: [OrderItemWhereUniqueInput!]!): [OrderItem!]
  createOrder(
    data: OrderCreateInput! = { items: { create: [], connect: [] } }
  ): Order
  createOrders(data: [OrderCreateInput!]!): [Order!]
  updateOrder(where: OrderWhereUniqueInput!, data: OrderUpdateInput!): Order
  updateOrders(data: [OrdersUpdateInput!]!): [Order!]
  deleteOrder(where: OrderWhereUniqueInput!): Order
  deleteOrders(where: [OrderWhereUniqueInput!]!): [Order!]
  createRole(
    data: RoleCreateInput! = { assignedTo: { create: [], connect: [] } }
  ): Role
  createRoles(data: [RoleCreateInput!]!): [Role!]
  updateRole(where: RoleWhereUniqueInput!, data: RoleUpdateInput!): Role
  updateRoles(data: [RolesUpdateInput!]!): [Role!]
  deleteRole(where: RoleWhereUniqueInput!): Role
  deleteRoles(where: [RoleWhereUniqueInput!]!): [Role!]
  endSession: Boolean!
  authenticateUserWithPassword(
    email: String!
    password: String!
  ): UserAuthenticationWithPasswordResult!
  createInitialUser(
    data: CreateInitialUserInput!
  ): UserAuthenticationWithPasswordSuccess!
  sendUserPasswordResetLink(email: String!): SendUserPasswordResetLinkResult
  redeemUserPasswordResetToken(
    email: String!
    token: String!
    password: String!
  ): RedeemUserPasswordResetTokenResult
  addToCart(productId: ID): CartItem
  checkout(token: String!): Order
}

input UserCreateInput {
  name: String
  email: String
  password: String
  cart: CartItemRelateToManyForCreateInput! = { create: [], connect: [] }
  orders: OrderRelateToManyForCreateInput! = { create: [], connect: [] }
  role: RoleRelateToOneForCreateInput
  products: ProductRelateToManyForCreateInput! = { create: [], connect: [] }
  passwordResetToken: String
  passwordResetIssuedAt: String
  passwordResetRedeemedAt: String
}

input CartItemRelateToManyForCreateInput {
  create: [CartItemCreateInput!]! = []
  connect: [CartItemWhereUniqueInput!]! = []
}

input CartItemCreateInput {
  quantity: Int
  product: ProductRelateToOneForCreateInput
  user: UserRelateToOneForCreateInput
}

<<<<<<< HEAD
input ProductRelateToOneForCreateInput {
  create: ProductCreateInput
  connect: ProductWhereUniqueInput
=======
"""
 A keystone list
"""
type Role {
  id: ID!
  name: String
  canManageProducts: Boolean
  canSeeOtherUsers: Boolean
  canManageUsers: Boolean
  canManageRoles: Boolean
  canManageCart: Boolean
  canManageOrders: Boolean
  assignedTo(
    where: UserWhereInput
    search: String
    sortBy: [SortUsersBy!]
      @deprecated(reason: "sortBy has been deprecated in favour of orderBy")
    orderBy: [UserOrderByInput!]! = []
    first: Int
    skip: Int! = 0
  ): [User!]!
  _assignedToMeta(
    where: UserWhereInput
    search: String
    sortBy: [SortUsersBy!]
      @deprecated(reason: "sortBy has been deprecated in favour of orderBy")
    orderBy: [UserOrderByInput!]! = []
    first: Int
    skip: Int! = 0
  ): _QueryMeta
>>>>>>> master
}

<<<<<<< HEAD
input ProductCreateInput {
=======
input RoleWhereInput {
  AND: [RoleWhereInput]
  OR: [RoleWhereInput]
  id: ID
  id_not: ID
  id_lt: ID
  id_lte: ID
  id_gt: ID
  id_gte: ID
  id_in: [ID]
  id_not_in: [ID]
  name: String
  name_not: String
  name_contains: String
  name_not_contains: String
  name_in: [String]
  name_not_in: [String]
  canManageProducts: Boolean
  canManageProducts_not: Boolean
  canSeeOtherUsers: Boolean
  canSeeOtherUsers_not: Boolean
  canManageUsers: Boolean
  canManageUsers_not: Boolean
  canManageRoles: Boolean
  canManageRoles_not: Boolean
  canManageCart: Boolean
  canManageCart_not: Boolean
  canManageOrders: Boolean
  canManageOrders_not: Boolean

  """
   condition must be true for all nodes
  """
  assignedTo_every: UserWhereInput

  """
   condition must be true for at least 1 node
  """
  assignedTo_some: UserWhereInput

  """
   condition must be false for all nodes
  """
  assignedTo_none: UserWhereInput
}

input RoleWhereUniqueInput {
  id: ID!
}

enum SortRolesBy {
  id_ASC
  id_DESC
  name_ASC
  name_DESC
  canManageProducts_ASC
  canManageProducts_DESC
  canSeeOtherUsers_ASC
  canSeeOtherUsers_DESC
  canManageUsers_ASC
  canManageUsers_DESC
  canManageRoles_ASC
  canManageRoles_DESC
  canManageCart_ASC
  canManageCart_DESC
  canManageOrders_ASC
  canManageOrders_DESC
}

input RoleOrderByInput {
  id: OrderDirection
  name: OrderDirection
  canManageProducts: OrderDirection
  canSeeOtherUsers: OrderDirection
  canManageUsers: OrderDirection
  canManageRoles: OrderDirection
  canManageCart: OrderDirection
  canManageOrders: OrderDirection
}

input RoleUpdateInput {
>>>>>>> 08478b8a
  name: String
  description: String
  photo: ProductImageRelateToOneForCreateInput
  status: String
  price: Int
  user: UserRelateToOneForCreateInput
}

input ProductImageRelateToOneForCreateInput {
  create: ProductImageCreateInput
  connect: ProductImageWhereUniqueInput
}

input ProductImageCreateInput {
  image: Upload
  altText: String
  product: ProductRelateToOneForCreateInput
}

"""
The `Upload` scalar type represents a file upload.
"""
scalar Upload

input UserRelateToOneForCreateInput {
  create: UserCreateInput
  connect: UserWhereUniqueInput
}

input OrderRelateToManyForCreateInput {
  create: [OrderCreateInput!]! = []
  connect: [OrderWhereUniqueInput!]! = []
}

input OrderCreateInput {
  total: Int
  items: OrderItemRelateToManyForCreateInput! = { create: [], connect: [] }
  user: UserRelateToOneForCreateInput
  charge: String
}

input OrderItemRelateToManyForCreateInput {
  create: [OrderItemCreateInput!]! = []
  connect: [OrderItemWhereUniqueInput!]! = []
}

input OrderItemCreateInput {
  name: String
  description: String
  photo: ProductImageRelateToOneForCreateInput
  price: Int
  quantity: Int
  order: OrderRelateToOneForCreateInput
}

input OrderRelateToOneForCreateInput {
  create: OrderCreateInput
  connect: OrderWhereUniqueInput
}

input RoleRelateToOneForCreateInput {
  create: RoleCreateInput
  connect: RoleWhereUniqueInput
}

input RoleCreateInput {
  name: String
  canManageProducts: Boolean
  canSeeOtherUsers: Boolean
  canManageUsers: Boolean
  canManageRoles: Boolean
  canManageCart: Boolean
  canManageOrders: Boolean
  assignedTo: UserRelateToManyForCreateInput! = { create: [], connect: [] }
}

input UserRelateToManyForCreateInput {
  create: [UserCreateInput!]! = []
  connect: [UserWhereUniqueInput!]! = []
}

input ProductRelateToManyForCreateInput {
  create: [ProductCreateInput!]! = []
  connect: [ProductWhereUniqueInput!]! = []
}

input UserUpdateInput {
  name: String
  email: String
  password: String
  cart: CartItemRelateToManyForUpdateInput! = {
    create: []
    connect: []
    disconnect: []
    disconnectAll: false
  }
  orders: OrderRelateToManyForUpdateInput! = {
    create: []
    connect: []
    disconnect: []
    disconnectAll: false
  }
  role: RoleRelateToOneForUpdateInput
  products: ProductRelateToManyForUpdateInput! = {
    create: []
    connect: []
    disconnect: []
    disconnectAll: false
  }
  passwordResetToken: String
  passwordResetIssuedAt: String
  passwordResetRedeemedAt: String
}

input CartItemRelateToManyForUpdateInput {
  create: [CartItemCreateInput!]! = []
  connect: [CartItemWhereUniqueInput!]! = []
  disconnect: [CartItemWhereUniqueInput!]! = []
  disconnectAll: Boolean! = false
}

input OrderRelateToManyForUpdateInput {
  create: [OrderCreateInput!]! = []
  connect: [OrderWhereUniqueInput!]! = []
  disconnect: [OrderWhereUniqueInput!]! = []
  disconnectAll: Boolean! = false
}

input RoleRelateToOneForUpdateInput {
  create: RoleCreateInput
  connect: RoleWhereUniqueInput
}

input ProductRelateToManyForUpdateInput {
  create: [ProductCreateInput!]! = []
  connect: [ProductWhereUniqueInput!]! = []
  disconnect: [ProductWhereUniqueInput!]! = []
  disconnectAll: Boolean! = false
}

input UsersUpdateInput {
  where: UserWhereUniqueInput!
  data: UserUpdateInput!
}

<<<<<<< HEAD
input ProductUpdateInput {
  name: String
  description: String
  photo: ProductImageRelateToOneForUpdateInput
  status: String
  price: Int
  user: UserRelateToOneForUpdateInput
}
=======
type Query {
  """
   Search for all User items which match the where clause.
  """
  allUsers(
    where: UserWhereInput
    search: String
    sortBy: [SortUsersBy!]
      @deprecated(reason: "sortBy has been deprecated in favour of orderBy")
    orderBy: [UserOrderByInput!]! = []
    first: Int
    skip: Int! = 0
  ): [User]
>>>>>>> master

input ProductImageRelateToOneForUpdateInput {
  create: ProductImageCreateInput
  connect: ProductImageWhereUniqueInput
}

<<<<<<< HEAD
input UserRelateToOneForUpdateInput {
  create: UserCreateInput
  connect: UserWhereUniqueInput
}

input ProductsUpdateInput {
  where: ProductWhereUniqueInput!
  data: ProductUpdateInput!
}
=======
  """
   Perform a meta-query on all User items which match the where clause.
  """
  _allUsersMeta(
    where: UserWhereInput
    search: String
    sortBy: [SortUsersBy!]
      @deprecated(reason: "sortBy has been deprecated in favour of orderBy")
    orderBy: [UserOrderByInput!]! = []
    first: Int
    skip: Int! = 0
  ): _QueryMeta
    @deprecated(
      reason: "This query will be removed in a future version. Please use usersCount instead."
    )
  usersCount(where: UserWhereInput! = {}): Int!

  """
   Search for all Product items which match the where clause.
  """
  allProducts(
    where: ProductWhereInput
    search: String
    sortBy: [SortProductsBy!]
      @deprecated(reason: "sortBy has been deprecated in favour of orderBy")
    orderBy: [ProductOrderByInput!]! = []
    first: Int
    skip: Int! = 0
  ): [Product]
>>>>>>> master

input ProductImageUpdateInput {
  image: Upload
  altText: String
  product: ProductRelateToOneForUpdateInput
}

<<<<<<< HEAD
input ProductRelateToOneForUpdateInput {
  create: ProductCreateInput
  connect: ProductWhereUniqueInput
}

input ProductImagesUpdateInput {
  where: ProductImageWhereUniqueInput!
  data: ProductImageUpdateInput!
}
=======
  """
   Perform a meta-query on all Product items which match the where clause.
  """
  _allProductsMeta(
    where: ProductWhereInput
    search: String
    sortBy: [SortProductsBy!]
      @deprecated(reason: "sortBy has been deprecated in favour of orderBy")
    orderBy: [ProductOrderByInput!]! = []
    first: Int
    skip: Int! = 0
  ): _QueryMeta
    @deprecated(
      reason: "This query will be removed in a future version. Please use productsCount instead."
    )
  productsCount(where: ProductWhereInput! = {}): Int!

  """
   Search for all ProductImage items which match the where clause.
  """
  allProductImages(
    where: ProductImageWhereInput
    search: String
    sortBy: [SortProductImagesBy!]
      @deprecated(reason: "sortBy has been deprecated in favour of orderBy")
    orderBy: [ProductImageOrderByInput!]! = []
    first: Int
    skip: Int! = 0
  ): [ProductImage]
>>>>>>> master

input CartItemUpdateInput {
  quantity: Int
  product: ProductRelateToOneForUpdateInput
  user: UserRelateToOneForUpdateInput
}

<<<<<<< HEAD
input CartItemsUpdateInput {
  where: CartItemWhereUniqueInput!
  data: CartItemUpdateInput!
}

input OrderItemUpdateInput {
  name: String
  description: String
  photo: ProductImageRelateToOneForUpdateInput
  price: Int
  quantity: Int
  order: OrderRelateToOneForUpdateInput
}
=======
  """
   Perform a meta-query on all ProductImage items which match the where clause.
  """
  _allProductImagesMeta(
    where: ProductImageWhereInput
    search: String
    sortBy: [SortProductImagesBy!]
      @deprecated(reason: "sortBy has been deprecated in favour of orderBy")
    orderBy: [ProductImageOrderByInput!]! = []
    first: Int
    skip: Int! = 0
  ): _QueryMeta
    @deprecated(
      reason: "This query will be removed in a future version. Please use productImagesCount instead."
    )
  productImagesCount(where: ProductImageWhereInput! = {}): Int!

  """
   Search for all CartItem items which match the where clause.
  """
  allCartItems(
    where: CartItemWhereInput
    search: String
    sortBy: [SortCartItemsBy!]
      @deprecated(reason: "sortBy has been deprecated in favour of orderBy")
    orderBy: [CartItemOrderByInput!]! = []
    first: Int
    skip: Int! = 0
  ): [CartItem]
>>>>>>> master

input OrderRelateToOneForUpdateInput {
  create: OrderCreateInput
  connect: OrderWhereUniqueInput
}

<<<<<<< HEAD
input OrderItemsUpdateInput {
  where: OrderItemWhereUniqueInput!
  data: OrderItemUpdateInput!
}

input OrderUpdateInput {
  total: Int
  items: OrderItemRelateToManyForUpdateInput! = {
    create: []
    connect: []
    disconnect: []
    disconnectAll: false
  }
  user: UserRelateToOneForUpdateInput
  charge: String
}
=======
  """
   Perform a meta-query on all CartItem items which match the where clause.
  """
  _allCartItemsMeta(
    where: CartItemWhereInput
    search: String
    sortBy: [SortCartItemsBy!]
      @deprecated(reason: "sortBy has been deprecated in favour of orderBy")
    orderBy: [CartItemOrderByInput!]! = []
    first: Int
    skip: Int! = 0
  ): _QueryMeta
    @deprecated(
      reason: "This query will be removed in a future version. Please use cartItemsCount instead."
    )
  cartItemsCount(where: CartItemWhereInput! = {}): Int!

  """
   Search for all OrderItem items which match the where clause.
  """
  allOrderItems(
    where: OrderItemWhereInput
    search: String
    sortBy: [SortOrderItemsBy!]
      @deprecated(reason: "sortBy has been deprecated in favour of orderBy")
    orderBy: [OrderItemOrderByInput!]! = []
    first: Int
    skip: Int! = 0
  ): [OrderItem]
>>>>>>> master

input OrderItemRelateToManyForUpdateInput {
  create: [OrderItemCreateInput!]! = []
  connect: [OrderItemWhereUniqueInput!]! = []
  disconnect: [OrderItemWhereUniqueInput!]! = []
  disconnectAll: Boolean! = false
}

<<<<<<< HEAD
input OrdersUpdateInput {
  where: OrderWhereUniqueInput!
  data: OrderUpdateInput!
}

input RoleUpdateInput {
  name: String
  canManageProducts: Boolean
  canSeeOtherUsers: Boolean
  canManageUsers: Boolean
  canManageRoles: Boolean
  canManageCart: Boolean
  canManageOrders: Boolean
  assignedTo: UserRelateToManyForUpdateInput! = {
    create: []
    connect: []
    disconnect: []
    disconnectAll: false
  }
}
=======
  """
   Perform a meta-query on all OrderItem items which match the where clause.
  """
  _allOrderItemsMeta(
    where: OrderItemWhereInput
    search: String
    sortBy: [SortOrderItemsBy!]
      @deprecated(reason: "sortBy has been deprecated in favour of orderBy")
    orderBy: [OrderItemOrderByInput!]! = []
    first: Int
    skip: Int! = 0
  ): _QueryMeta
    @deprecated(
      reason: "This query will be removed in a future version. Please use orderItemsCount instead."
    )
  orderItemsCount(where: OrderItemWhereInput! = {}): Int!

  """
   Search for all Order items which match the where clause.
  """
  allOrders(
    where: OrderWhereInput
    search: String
    sortBy: [SortOrdersBy!]
      @deprecated(reason: "sortBy has been deprecated in favour of orderBy")
    orderBy: [OrderOrderByInput!]! = []
    first: Int
    skip: Int! = 0
  ): [Order]
>>>>>>> master

input UserRelateToManyForUpdateInput {
  create: [UserCreateInput!]! = []
  connect: [UserWhereUniqueInput!]! = []
  disconnect: [UserWhereUniqueInput!]! = []
  disconnectAll: Boolean! = false
}

<<<<<<< HEAD
input RolesUpdateInput {
  where: RoleWhereUniqueInput!
  data: RoleUpdateInput!
}
=======
  """
   Perform a meta-query on all Order items which match the where clause.
  """
  _allOrdersMeta(
    where: OrderWhereInput
    search: String
    sortBy: [SortOrdersBy!]
      @deprecated(reason: "sortBy has been deprecated in favour of orderBy")
    orderBy: [OrderOrderByInput!]! = []
    first: Int
    skip: Int! = 0
  ): _QueryMeta
<<<<<<< HEAD
>>>>>>> master

type Query {
  User(where: UserWhereUniqueInput!): User
  allUsers(
    where: UserWhereInput! = {}
    orderBy: [SortUsersBy!]! = []
=======
    @deprecated(
      reason: "This query will be removed in a future version. Please use ordersCount instead."
    )
  ordersCount(where: OrderWhereInput! = {}): Int!

  """
   Search for all Role items which match the where clause.
  """
  allRoles(
    where: RoleWhereInput
    search: String
    sortBy: [SortRolesBy!]
      @deprecated(reason: "sortBy has been deprecated in favour of orderBy")
    orderBy: [RoleOrderByInput!]! = []
>>>>>>> 08478b8a
    first: Int
    skip: Int! = 0
<<<<<<< HEAD
  ): [User!]
  allUsersCount(where: UserWhereInput! = {}): Int
  Product(where: ProductWhereUniqueInput!): Product
  allProducts(
    where: ProductWhereInput! = {}
    orderBy: [SortProductsBy!]! = []
    first: Int
    skip: Int! = 0
  ): [Product!]
  allProductsCount(where: ProductWhereInput! = {}): Int
  ProductImage(where: ProductImageWhereUniqueInput!): ProductImage
  allProductImages(
    where: ProductImageWhereInput! = {}
    orderBy: [SortProductImagesBy!]! = []
    first: Int
    skip: Int! = 0
  ): [ProductImage!]
  allProductImagesCount(where: ProductImageWhereInput! = {}): Int
  CartItem(where: CartItemWhereUniqueInput!): CartItem
  allCartItems(
    where: CartItemWhereInput! = {}
    orderBy: [SortCartItemsBy!]! = []
    first: Int
    skip: Int! = 0
  ): [CartItem!]
  allCartItemsCount(where: CartItemWhereInput! = {}): Int
  OrderItem(where: OrderItemWhereUniqueInput!): OrderItem
  allOrderItems(
    where: OrderItemWhereInput! = {}
    orderBy: [SortOrderItemsBy!]! = []
    first: Int
    skip: Int! = 0
  ): [OrderItem!]
  allOrderItemsCount(where: OrderItemWhereInput! = {}): Int
  Order(where: OrderWhereUniqueInput!): Order
  allOrders(
    where: OrderWhereInput! = {}
    orderBy: [SortOrdersBy!]! = []
    first: Int
    skip: Int! = 0
  ): [Order!]
  allOrdersCount(where: OrderWhereInput! = {}): Int
=======
  ): [Role]

  """
   Search for the Role item with the matching ID.
  """
>>>>>>> master
  Role(where: RoleWhereUniqueInput!): Role
<<<<<<< HEAD
  allRoles(
    where: RoleWhereInput! = {}
    orderBy: [SortRolesBy!]! = []
=======

  """
   Perform a meta-query on all Role items which match the where clause.
  """
  _allRolesMeta(
    where: RoleWhereInput
    search: String
    sortBy: [SortRolesBy!]
      @deprecated(reason: "sortBy has been deprecated in favour of orderBy")
    orderBy: [RoleOrderByInput!]! = []
>>>>>>> 08478b8a
    first: Int
    skip: Int! = 0
<<<<<<< HEAD
  ): [Role!]
  allRolesCount(where: RoleWhereInput! = {}): Int
  keystone: KeystoneMeta!
=======
  ): _QueryMeta
<<<<<<< HEAD
>>>>>>> master
=======
    @deprecated(
      reason: "This query will be removed in a future version. Please use rolesCount instead."
    )
  rolesCount(where: RoleWhereInput! = {}): Int!
>>>>>>> 08478b8a
  authenticatedItem: AuthenticatedItem
  validateUserPasswordResetToken(
    email: String!
    token: String!
  ): ValidateUserPasswordResetTokenResult
}

type KeystoneMeta {
  adminMeta: KeystoneAdminMeta!
}

type KeystoneAdminMeta {
  enableSignout: Boolean!
  enableSessionItem: Boolean!
  lists: [KeystoneAdminUIListMeta!]!
  list(key: String!): KeystoneAdminUIListMeta
}

type KeystoneAdminUIListMeta {
  key: String!
  itemQueryName: String!
  listQueryName: String!
  hideCreate: Boolean!
  hideDelete: Boolean!
  path: String!
  label: String!
  singular: String!
  plural: String!
  description: String
  initialColumns: [String!]!
  pageSize: Int!
  labelField: String!
  fields: [KeystoneAdminUIFieldMeta!]!
  initialSort: KeystoneAdminUISort
  isHidden: Boolean!
}

type KeystoneAdminUIFieldMeta {
  path: String!
  label: String!
  isOrderable: Boolean!
  fieldMeta: JSON
  viewsIndex: Int!
  customViewsIndex: Int
  createView: KeystoneAdminUIFieldMetaCreateView!
  listView: KeystoneAdminUIFieldMetaListView!
  itemView(id: ID!): KeystoneAdminUIFieldMetaItemView
}

"""
The `JSON` scalar type represents JSON values as specified by [ECMA-404](http://www.ecma-international.org/publications/files/ECMA-ST/ECMA-404.pdf).
"""
scalar JSON
  @specifiedBy(
    url: "http://www.ecma-international.org/publications/files/ECMA-ST/ECMA-404.pdf"
  )

type KeystoneAdminUIFieldMetaCreateView {
  fieldMode: KeystoneAdminUIFieldMetaCreateViewFieldMode!
}

enum KeystoneAdminUIFieldMetaCreateViewFieldMode {
  edit
  hidden
}

type KeystoneAdminUIFieldMetaListView {
  fieldMode: KeystoneAdminUIFieldMetaListViewFieldMode!
}

enum KeystoneAdminUIFieldMetaListViewFieldMode {
  read
  hidden
}

type KeystoneAdminUIFieldMetaItemView {
  fieldMode: KeystoneAdminUIFieldMetaItemViewFieldMode!
}

enum KeystoneAdminUIFieldMetaItemViewFieldMode {
  edit
  read
  hidden
}

type KeystoneAdminUISort {
  field: String!
  direction: KeystoneAdminUISortDirection!
}

enum KeystoneAdminUISortDirection {
  ASC
  DESC
}

union AuthenticatedItem = User

union UserAuthenticationWithPasswordResult =
    UserAuthenticationWithPasswordSuccess
  | UserAuthenticationWithPasswordFailure

type UserAuthenticationWithPasswordSuccess {
  sessionToken: String!
  item: User!
}

type UserAuthenticationWithPasswordFailure {
  code: PasswordAuthErrorCode!
  message: String!
}

enum PasswordAuthErrorCode {
  FAILURE
  IDENTITY_NOT_FOUND
  SECRET_NOT_SET
  MULTIPLE_IDENTITY_MATCHES
  SECRET_MISMATCH
}

input CreateInitialUserInput {
  name: String
  email: String
  password: String
}

type SendUserPasswordResetLinkResult {
  code: PasswordResetRequestErrorCode!
  message: String!
}

enum PasswordResetRequestErrorCode {
  IDENTITY_NOT_FOUND
  MULTIPLE_IDENTITY_MATCHES
}

type ValidateUserPasswordResetTokenResult {
  code: PasswordResetRedemptionErrorCode!
  message: String!
}

type RedeemUserPasswordResetTokenResult {
  code: PasswordResetRedemptionErrorCode!
  message: String!
}

enum PasswordResetRedemptionErrorCode {
  FAILURE
  IDENTITY_NOT_FOUND
  MULTIPLE_IDENTITY_MATCHES
  TOKEN_NOT_SET
  TOKEN_MISMATCH
  TOKEN_EXPIRED
  TOKEN_REDEEMED
}<|MERGE_RESOLUTION|>--- conflicted
+++ resolved
@@ -4,198 +4,34 @@
   email: String
   password: PasswordState!
   cart(
-<<<<<<< HEAD
     where: CartItemWhereInput! = {}
     orderBy: [SortCartItemsBy!]! = []
-=======
-    where: CartItemWhereInput
-    search: String
-    sortBy: [SortCartItemsBy!]
-      @deprecated(reason: "sortBy has been deprecated in favour of orderBy")
-    orderBy: [CartItemOrderByInput!]! = []
->>>>>>> 08478b8a
     first: Int
     skip: Int! = 0
   ): [CartItem!]!
-<<<<<<< HEAD
   cartCount(where: CartItemWhereInput! = {}): Int!
-=======
-  _cartMeta(
-    where: CartItemWhereInput
-    search: String
-    sortBy: [SortCartItemsBy!]
-      @deprecated(reason: "sortBy has been deprecated in favour of orderBy")
-    orderBy: [CartItemOrderByInput!]! = []
-    first: Int
-    skip: Int! = 0
-  ): _QueryMeta
->>>>>>> master
   orders(
-<<<<<<< HEAD
     where: OrderWhereInput! = {}
     orderBy: [SortOrdersBy!]! = []
-=======
-    where: OrderWhereInput
-    search: String
-    sortBy: [SortOrdersBy!]
-      @deprecated(reason: "sortBy has been deprecated in favour of orderBy")
-    orderBy: [OrderOrderByInput!]! = []
->>>>>>> 08478b8a
     first: Int
     skip: Int! = 0
   ): [Order!]!
-<<<<<<< HEAD
   ordersCount(where: OrderWhereInput! = {}): Int!
-=======
-  _ordersMeta(
-    where: OrderWhereInput
-    search: String
-    sortBy: [SortOrdersBy!]
-      @deprecated(reason: "sortBy has been deprecated in favour of orderBy")
-    orderBy: [OrderOrderByInput!]! = []
-    first: Int
-    skip: Int! = 0
-  ): _QueryMeta
->>>>>>> master
   role: Role
   products(
-<<<<<<< HEAD
     where: ProductWhereInput! = {}
     orderBy: [SortProductsBy!]! = []
-=======
-    where: ProductWhereInput
-    search: String
-    sortBy: [SortProductsBy!]
-      @deprecated(reason: "sortBy has been deprecated in favour of orderBy")
-    orderBy: [ProductOrderByInput!]! = []
->>>>>>> 08478b8a
     first: Int
     skip: Int! = 0
   ): [Product!]!
-<<<<<<< HEAD
   productsCount(where: ProductWhereInput! = {}): Int!
   passwordResetToken: PasswordState!
-=======
-  _productsMeta(
-    where: ProductWhereInput
-    search: String
-    sortBy: [SortProductsBy!]
-      @deprecated(reason: "sortBy has been deprecated in favour of orderBy")
-    orderBy: [ProductOrderByInput!]! = []
-    first: Int
-    skip: Int! = 0
-  ): _QueryMeta
-  passwordResetToken_is_set: Boolean
   passwordResetIssuedAt: String
   passwordResetRedeemedAt: String
 }
 
-input UserWhereInput {
-  AND: [UserWhereInput]
-  OR: [UserWhereInput]
-  id: ID
-  id_not: ID
-  id_lt: ID
-  id_lte: ID
-  id_gt: ID
-  id_gte: ID
-  id_in: [ID]
-  id_not_in: [ID]
-  name: String
-  name_not: String
-  name_contains: String
-  name_not_contains: String
-  name_in: [String]
-  name_not_in: [String]
-  email: String
-  email_not: String
-  email_contains: String
-  email_not_contains: String
-  email_in: [String]
-  email_not_in: [String]
-  password_is_set: Boolean
-
-  """
-   condition must be true for all nodes
-  """
-  cart_every: CartItemWhereInput
-
-  """
-   condition must be true for at least 1 node
-  """
-  cart_some: CartItemWhereInput
-
-  """
-   condition must be false for all nodes
-  """
-  cart_none: CartItemWhereInput
-
-  """
-   condition must be true for all nodes
-  """
-  orders_every: OrderWhereInput
-
-  """
-   condition must be true for at least 1 node
-  """
-  orders_some: OrderWhereInput
-
-  """
-   condition must be false for all nodes
-  """
-  orders_none: OrderWhereInput
-  role: RoleWhereInput
-  role_is_null: Boolean
-
-  """
-   condition must be true for all nodes
-  """
-  products_every: ProductWhereInput
-
-  """
-   condition must be true for at least 1 node
-  """
-  products_some: ProductWhereInput
-
-  """
-   condition must be false for all nodes
-  """
-  products_none: ProductWhereInput
-  passwordResetToken_is_set: Boolean
->>>>>>> master
-  passwordResetIssuedAt: String
-  passwordResetRedeemedAt: String
-}
-
-<<<<<<< HEAD
 type PasswordState {
   isSet: Boolean!
-=======
-input UserOrderByInput {
-  id: OrderDirection
-  name: OrderDirection
-  email: OrderDirection
-  passwordResetIssuedAt: OrderDirection
-  passwordResetRedeemedAt: OrderDirection
-}
-
-enum OrderDirection {
-  asc
-  desc
-}
-
-input UserUpdateInput {
-  name: String
-  email: String
-  password: String
-  cart: CartItemRelateToManyInput
-  orders: OrderRelateToManyInput
-  role: RoleRelateToOneInput
-  products: ProductRelateToManyInput
-  passwordResetToken: String
-  passwordResetIssuedAt: String
-  passwordResetRedeemedAt: String
->>>>>>> 08478b8a
 }
 
 type CartItem {
@@ -215,86 +51,7 @@
   user: User
 }
 
-<<<<<<< HEAD
 type ProductImage {
-=======
-input ProductWhereInput {
-  AND: [ProductWhereInput]
-  OR: [ProductWhereInput]
-  id: ID
-  id_not: ID
-  id_lt: ID
-  id_lte: ID
-  id_gt: ID
-  id_gte: ID
-  id_in: [ID]
-  id_not_in: [ID]
-  name: String
-  name_not: String
-  name_contains: String
-  name_not_contains: String
-  name_in: [String]
-  name_not_in: [String]
-  description: String
-  description_not: String
-  description_contains: String
-  description_not_contains: String
-  description_in: [String]
-  description_not_in: [String]
-  photo: ProductImageWhereInput
-  photo_is_null: Boolean
-  status: String
-  status_not: String
-  status_in: [String]
-  status_not_in: [String]
-  price: Int
-  price_not: Int
-  price_lt: Int
-  price_lte: Int
-  price_gt: Int
-  price_gte: Int
-  price_in: [Int]
-  price_not_in: [Int]
-  user: UserWhereInput
-  user_is_null: Boolean
-}
-
-input ProductWhereUniqueInput {
-  id: ID!
-}
-
-enum SortProductsBy {
-  id_ASC
-  id_DESC
-  name_ASC
-  name_DESC
-  description_ASC
-  description_DESC
-  status_ASC
-  status_DESC
-  price_ASC
-  price_DESC
-}
-
-input ProductOrderByInput {
-  id: OrderDirection
-  name: OrderDirection
-  description: OrderDirection
-  status: OrderDirection
-  price: OrderDirection
-}
-
-input ProductUpdateInput {
-  name: String
-  description: String
-  photo: ProductImageRelateToOneInput
-  status: String
-  price: Int
-  user: UserRelateToOneInput
-}
-
-input ProductsUpdateInput {
->>>>>>> 08478b8a
   id: ID!
   image: CloudinaryImage_File
   altText: String
@@ -481,22 +238,10 @@
   isSet: Boolean!
 }
 
-<<<<<<< HEAD
 input CartItemsRelationFilter {
   every: CartItemWhereInput
   some: CartItemWhereInput
   none: CartItemWhereInput
-=======
-input ProductImageOrderByInput {
-  id: OrderDirection
-  altText: OrderDirection
-}
-
-input ProductImageUpdateInput {
-  image: Upload
-  altText: String
-  product: ProductRelateToOneInput
->>>>>>> 08478b8a
 }
 
 input OrdersRelationFilter {
@@ -560,22 +305,10 @@
   not: NestedBoolNullableFilter
 }
 
-<<<<<<< HEAD
 input UsersRelationFilter {
   every: UserWhereInput
   some: UserWhereInput
   none: UserWhereInput
-=======
-input CartItemOrderByInput {
-  id: OrderDirection
-  quantity: OrderDirection
-}
-
-input CartItemUpdateInput {
-  quantity: Int
-  product: ProductRelateToOneInput
-  user: UserRelateToOneInput
->>>>>>> 08478b8a
 }
 
 input ProductsRelationFilter {
@@ -655,20 +388,8 @@
   charge: OrderDirection
 }
 
-<<<<<<< HEAD
 type Role {
   id: ID!
-=======
-input OrderItemOrderByInput {
-  id: OrderDirection
-  name: OrderDirection
-  description: OrderDirection
-  price: OrderDirection
-  quantity: OrderDirection
-}
-
-input OrderItemUpdateInput {
->>>>>>> 08478b8a
   name: String
   canManageProducts: Boolean
   canSeeOtherUsers: Boolean
@@ -713,39 +434,9 @@
   id: ID
 }
 
-<<<<<<< HEAD
 input SortProductImagesBy {
   id: OrderDirection
   altText: OrderDirection
-=======
-"""
- A keystone list
-"""
-type Order {
-  id: ID!
-  label: String
-  total: Int
-  items(
-    where: OrderItemWhereInput
-    search: String
-    sortBy: [SortOrderItemsBy!]
-      @deprecated(reason: "sortBy has been deprecated in favour of orderBy")
-    orderBy: [OrderItemOrderByInput!]! = []
-    first: Int
-    skip: Int! = 0
-  ): [OrderItem!]!
-  _itemsMeta(
-    where: OrderItemWhereInput
-    search: String
-    sortBy: [SortOrderItemsBy!]
-      @deprecated(reason: "sortBy has been deprecated in favour of orderBy")
-    orderBy: [OrderItemOrderByInput!]! = []
-    first: Int
-    skip: Int! = 0
-  ): _QueryMeta
-  user: User
-  charge: String
->>>>>>> master
 }
 
 input CartItemWhereUniqueInput {
@@ -764,7 +455,6 @@
   id: ID
 }
 
-<<<<<<< HEAD
 input SortRolesBy {
   id: OrderDirection
   name: OrderDirection
@@ -774,19 +464,6 @@
   canManageRoles: OrderDirection
   canManageCart: OrderDirection
   canManageOrders: OrderDirection
-=======
-input OrderOrderByInput {
-  id: OrderDirection
-  total: OrderDirection
-  charge: OrderDirection
-}
-
-input OrderUpdateInput {
-  total: Int
-  items: OrderItemRelateToManyInput
-  user: UserRelateToOneInput
-  charge: String
->>>>>>> 08478b8a
 }
 
 type Mutation {
@@ -896,129 +573,12 @@
   user: UserRelateToOneForCreateInput
 }
 
-<<<<<<< HEAD
 input ProductRelateToOneForCreateInput {
   create: ProductCreateInput
   connect: ProductWhereUniqueInput
-=======
-"""
- A keystone list
-"""
-type Role {
-  id: ID!
-  name: String
-  canManageProducts: Boolean
-  canSeeOtherUsers: Boolean
-  canManageUsers: Boolean
-  canManageRoles: Boolean
-  canManageCart: Boolean
-  canManageOrders: Boolean
-  assignedTo(
-    where: UserWhereInput
-    search: String
-    sortBy: [SortUsersBy!]
-      @deprecated(reason: "sortBy has been deprecated in favour of orderBy")
-    orderBy: [UserOrderByInput!]! = []
-    first: Int
-    skip: Int! = 0
-  ): [User!]!
-  _assignedToMeta(
-    where: UserWhereInput
-    search: String
-    sortBy: [SortUsersBy!]
-      @deprecated(reason: "sortBy has been deprecated in favour of orderBy")
-    orderBy: [UserOrderByInput!]! = []
-    first: Int
-    skip: Int! = 0
-  ): _QueryMeta
->>>>>>> master
-}
-
-<<<<<<< HEAD
+}
+
 input ProductCreateInput {
-=======
-input RoleWhereInput {
-  AND: [RoleWhereInput]
-  OR: [RoleWhereInput]
-  id: ID
-  id_not: ID
-  id_lt: ID
-  id_lte: ID
-  id_gt: ID
-  id_gte: ID
-  id_in: [ID]
-  id_not_in: [ID]
-  name: String
-  name_not: String
-  name_contains: String
-  name_not_contains: String
-  name_in: [String]
-  name_not_in: [String]
-  canManageProducts: Boolean
-  canManageProducts_not: Boolean
-  canSeeOtherUsers: Boolean
-  canSeeOtherUsers_not: Boolean
-  canManageUsers: Boolean
-  canManageUsers_not: Boolean
-  canManageRoles: Boolean
-  canManageRoles_not: Boolean
-  canManageCart: Boolean
-  canManageCart_not: Boolean
-  canManageOrders: Boolean
-  canManageOrders_not: Boolean
-
-  """
-   condition must be true for all nodes
-  """
-  assignedTo_every: UserWhereInput
-
-  """
-   condition must be true for at least 1 node
-  """
-  assignedTo_some: UserWhereInput
-
-  """
-   condition must be false for all nodes
-  """
-  assignedTo_none: UserWhereInput
-}
-
-input RoleWhereUniqueInput {
-  id: ID!
-}
-
-enum SortRolesBy {
-  id_ASC
-  id_DESC
-  name_ASC
-  name_DESC
-  canManageProducts_ASC
-  canManageProducts_DESC
-  canSeeOtherUsers_ASC
-  canSeeOtherUsers_DESC
-  canManageUsers_ASC
-  canManageUsers_DESC
-  canManageRoles_ASC
-  canManageRoles_DESC
-  canManageCart_ASC
-  canManageCart_DESC
-  canManageOrders_ASC
-  canManageOrders_DESC
-}
-
-input RoleOrderByInput {
-  id: OrderDirection
-  name: OrderDirection
-  canManageProducts: OrderDirection
-  canSeeOtherUsers: OrderDirection
-  canManageUsers: OrderDirection
-  canManageRoles: OrderDirection
-  canManageCart: OrderDirection
-  canManageOrders: OrderDirection
-}
-
-input RoleUpdateInput {
->>>>>>> 08478b8a
   name: String
   description: String
   photo: ProductImageRelateToOneForCreateInput
@@ -1164,7 +724,6 @@
   data: UserUpdateInput!
 }
 
-<<<<<<< HEAD
 input ProductUpdateInput {
   name: String
   description: String
@@ -1173,28 +732,12 @@
   price: Int
   user: UserRelateToOneForUpdateInput
 }
-=======
-type Query {
-  """
-   Search for all User items which match the where clause.
-  """
-  allUsers(
-    where: UserWhereInput
-    search: String
-    sortBy: [SortUsersBy!]
-      @deprecated(reason: "sortBy has been deprecated in favour of orderBy")
-    orderBy: [UserOrderByInput!]! = []
-    first: Int
-    skip: Int! = 0
-  ): [User]
->>>>>>> master
 
 input ProductImageRelateToOneForUpdateInput {
   create: ProductImageCreateInput
   connect: ProductImageWhereUniqueInput
 }
 
-<<<<<<< HEAD
 input UserRelateToOneForUpdateInput {
   create: UserCreateInput
   connect: UserWhereUniqueInput
@@ -1204,37 +747,6 @@
   where: ProductWhereUniqueInput!
   data: ProductUpdateInput!
 }
-=======
-  """
-   Perform a meta-query on all User items which match the where clause.
-  """
-  _allUsersMeta(
-    where: UserWhereInput
-    search: String
-    sortBy: [SortUsersBy!]
-      @deprecated(reason: "sortBy has been deprecated in favour of orderBy")
-    orderBy: [UserOrderByInput!]! = []
-    first: Int
-    skip: Int! = 0
-  ): _QueryMeta
-    @deprecated(
-      reason: "This query will be removed in a future version. Please use usersCount instead."
-    )
-  usersCount(where: UserWhereInput! = {}): Int!
-
-  """
-   Search for all Product items which match the where clause.
-  """
-  allProducts(
-    where: ProductWhereInput
-    search: String
-    sortBy: [SortProductsBy!]
-      @deprecated(reason: "sortBy has been deprecated in favour of orderBy")
-    orderBy: [ProductOrderByInput!]! = []
-    first: Int
-    skip: Int! = 0
-  ): [Product]
->>>>>>> master
 
 input ProductImageUpdateInput {
   image: Upload
@@ -1242,7 +754,6 @@
   product: ProductRelateToOneForUpdateInput
 }
 
-<<<<<<< HEAD
 input ProductRelateToOneForUpdateInput {
   create: ProductCreateInput
   connect: ProductWhereUniqueInput
@@ -1252,37 +763,6 @@
   where: ProductImageWhereUniqueInput!
   data: ProductImageUpdateInput!
 }
-=======
-  """
-   Perform a meta-query on all Product items which match the where clause.
-  """
-  _allProductsMeta(
-    where: ProductWhereInput
-    search: String
-    sortBy: [SortProductsBy!]
-      @deprecated(reason: "sortBy has been deprecated in favour of orderBy")
-    orderBy: [ProductOrderByInput!]! = []
-    first: Int
-    skip: Int! = 0
-  ): _QueryMeta
-    @deprecated(
-      reason: "This query will be removed in a future version. Please use productsCount instead."
-    )
-  productsCount(where: ProductWhereInput! = {}): Int!
-
-  """
-   Search for all ProductImage items which match the where clause.
-  """
-  allProductImages(
-    where: ProductImageWhereInput
-    search: String
-    sortBy: [SortProductImagesBy!]
-      @deprecated(reason: "sortBy has been deprecated in favour of orderBy")
-    orderBy: [ProductImageOrderByInput!]! = []
-    first: Int
-    skip: Int! = 0
-  ): [ProductImage]
->>>>>>> master
 
 input CartItemUpdateInput {
   quantity: Int
@@ -1290,7 +770,6 @@
   user: UserRelateToOneForUpdateInput
 }
 
-<<<<<<< HEAD
 input CartItemsUpdateInput {
   where: CartItemWhereUniqueInput!
   data: CartItemUpdateInput!
@@ -1304,44 +783,12 @@
   quantity: Int
   order: OrderRelateToOneForUpdateInput
 }
-=======
-  """
-   Perform a meta-query on all ProductImage items which match the where clause.
-  """
-  _allProductImagesMeta(
-    where: ProductImageWhereInput
-    search: String
-    sortBy: [SortProductImagesBy!]
-      @deprecated(reason: "sortBy has been deprecated in favour of orderBy")
-    orderBy: [ProductImageOrderByInput!]! = []
-    first: Int
-    skip: Int! = 0
-  ): _QueryMeta
-    @deprecated(
-      reason: "This query will be removed in a future version. Please use productImagesCount instead."
-    )
-  productImagesCount(where: ProductImageWhereInput! = {}): Int!
-
-  """
-   Search for all CartItem items which match the where clause.
-  """
-  allCartItems(
-    where: CartItemWhereInput
-    search: String
-    sortBy: [SortCartItemsBy!]
-      @deprecated(reason: "sortBy has been deprecated in favour of orderBy")
-    orderBy: [CartItemOrderByInput!]! = []
-    first: Int
-    skip: Int! = 0
-  ): [CartItem]
->>>>>>> master
 
 input OrderRelateToOneForUpdateInput {
   create: OrderCreateInput
   connect: OrderWhereUniqueInput
 }
 
-<<<<<<< HEAD
 input OrderItemsUpdateInput {
   where: OrderItemWhereUniqueInput!
   data: OrderItemUpdateInput!
@@ -1358,37 +805,6 @@
   user: UserRelateToOneForUpdateInput
   charge: String
 }
-=======
-  """
-   Perform a meta-query on all CartItem items which match the where clause.
-  """
-  _allCartItemsMeta(
-    where: CartItemWhereInput
-    search: String
-    sortBy: [SortCartItemsBy!]
-      @deprecated(reason: "sortBy has been deprecated in favour of orderBy")
-    orderBy: [CartItemOrderByInput!]! = []
-    first: Int
-    skip: Int! = 0
-  ): _QueryMeta
-    @deprecated(
-      reason: "This query will be removed in a future version. Please use cartItemsCount instead."
-    )
-  cartItemsCount(where: CartItemWhereInput! = {}): Int!
-
-  """
-   Search for all OrderItem items which match the where clause.
-  """
-  allOrderItems(
-    where: OrderItemWhereInput
-    search: String
-    sortBy: [SortOrderItemsBy!]
-      @deprecated(reason: "sortBy has been deprecated in favour of orderBy")
-    orderBy: [OrderItemOrderByInput!]! = []
-    first: Int
-    skip: Int! = 0
-  ): [OrderItem]
->>>>>>> master
 
 input OrderItemRelateToManyForUpdateInput {
   create: [OrderItemCreateInput!]! = []
@@ -1397,7 +813,6 @@
   disconnectAll: Boolean! = false
 }
 
-<<<<<<< HEAD
 input OrdersUpdateInput {
   where: OrderWhereUniqueInput!
   data: OrderUpdateInput!
@@ -1418,37 +833,6 @@
     disconnectAll: false
   }
 }
-=======
-  """
-   Perform a meta-query on all OrderItem items which match the where clause.
-  """
-  _allOrderItemsMeta(
-    where: OrderItemWhereInput
-    search: String
-    sortBy: [SortOrderItemsBy!]
-      @deprecated(reason: "sortBy has been deprecated in favour of orderBy")
-    orderBy: [OrderItemOrderByInput!]! = []
-    first: Int
-    skip: Int! = 0
-  ): _QueryMeta
-    @deprecated(
-      reason: "This query will be removed in a future version. Please use orderItemsCount instead."
-    )
-  orderItemsCount(where: OrderItemWhereInput! = {}): Int!
-
-  """
-   Search for all Order items which match the where clause.
-  """
-  allOrders(
-    where: OrderWhereInput
-    search: String
-    sortBy: [SortOrdersBy!]
-      @deprecated(reason: "sortBy has been deprecated in favour of orderBy")
-    orderBy: [OrderOrderByInput!]! = []
-    first: Int
-    skip: Int! = 0
-  ): [Order]
->>>>>>> master
 
 input UserRelateToManyForUpdateInput {
   create: [UserCreateInput!]! = []
@@ -1457,53 +841,20 @@
   disconnectAll: Boolean! = false
 }
 
-<<<<<<< HEAD
 input RolesUpdateInput {
   where: RoleWhereUniqueInput!
   data: RoleUpdateInput!
 }
-=======
-  """
-   Perform a meta-query on all Order items which match the where clause.
-  """
-  _allOrdersMeta(
-    where: OrderWhereInput
-    search: String
-    sortBy: [SortOrdersBy!]
-      @deprecated(reason: "sortBy has been deprecated in favour of orderBy")
-    orderBy: [OrderOrderByInput!]! = []
-    first: Int
-    skip: Int! = 0
-  ): _QueryMeta
-<<<<<<< HEAD
->>>>>>> master
 
 type Query {
   User(where: UserWhereUniqueInput!): User
   allUsers(
     where: UserWhereInput! = {}
     orderBy: [SortUsersBy!]! = []
-=======
-    @deprecated(
-      reason: "This query will be removed in a future version. Please use ordersCount instead."
-    )
-  ordersCount(where: OrderWhereInput! = {}): Int!
-
-  """
-   Search for all Role items which match the where clause.
-  """
-  allRoles(
-    where: RoleWhereInput
-    search: String
-    sortBy: [SortRolesBy!]
-      @deprecated(reason: "sortBy has been deprecated in favour of orderBy")
-    orderBy: [RoleOrderByInput!]! = []
->>>>>>> 08478b8a
-    first: Int
-    skip: Int! = 0
-<<<<<<< HEAD
+    first: Int
+    skip: Int! = 0
   ): [User!]
-  allUsersCount(where: UserWhereInput! = {}): Int
+  usersCount(where: UserWhereInput! = {}): Int
   Product(where: ProductWhereUniqueInput!): Product
   allProducts(
     where: ProductWhereInput! = {}
@@ -1511,7 +862,7 @@
     first: Int
     skip: Int! = 0
   ): [Product!]
-  allProductsCount(where: ProductWhereInput! = {}): Int
+  productsCount(where: ProductWhereInput! = {}): Int
   ProductImage(where: ProductImageWhereUniqueInput!): ProductImage
   allProductImages(
     where: ProductImageWhereInput! = {}
@@ -1519,7 +870,7 @@
     first: Int
     skip: Int! = 0
   ): [ProductImage!]
-  allProductImagesCount(where: ProductImageWhereInput! = {}): Int
+  productImagesCount(where: ProductImageWhereInput! = {}): Int
   CartItem(where: CartItemWhereUniqueInput!): CartItem
   allCartItems(
     where: CartItemWhereInput! = {}
@@ -1527,7 +878,7 @@
     first: Int
     skip: Int! = 0
   ): [CartItem!]
-  allCartItemsCount(where: CartItemWhereInput! = {}): Int
+  cartItemsCount(where: CartItemWhereInput! = {}): Int
   OrderItem(where: OrderItemWhereUniqueInput!): OrderItem
   allOrderItems(
     where: OrderItemWhereInput! = {}
@@ -1535,7 +886,7 @@
     first: Int
     skip: Int! = 0
   ): [OrderItem!]
-  allOrderItemsCount(where: OrderItemWhereInput! = {}): Int
+  orderItemsCount(where: OrderItemWhereInput! = {}): Int
   Order(where: OrderWhereUniqueInput!): Order
   allOrders(
     where: OrderWhereInput! = {}
@@ -1543,47 +894,16 @@
     first: Int
     skip: Int! = 0
   ): [Order!]
-  allOrdersCount(where: OrderWhereInput! = {}): Int
-=======
-  ): [Role]
-
-  """
-   Search for the Role item with the matching ID.
-  """
->>>>>>> master
+  ordersCount(where: OrderWhereInput! = {}): Int
   Role(where: RoleWhereUniqueInput!): Role
-<<<<<<< HEAD
   allRoles(
     where: RoleWhereInput! = {}
     orderBy: [SortRolesBy!]! = []
-=======
-
-  """
-   Perform a meta-query on all Role items which match the where clause.
-  """
-  _allRolesMeta(
-    where: RoleWhereInput
-    search: String
-    sortBy: [SortRolesBy!]
-      @deprecated(reason: "sortBy has been deprecated in favour of orderBy")
-    orderBy: [RoleOrderByInput!]! = []
->>>>>>> 08478b8a
-    first: Int
-    skip: Int! = 0
-<<<<<<< HEAD
+    first: Int
+    skip: Int! = 0
   ): [Role!]
-  allRolesCount(where: RoleWhereInput! = {}): Int
+  rolesCount(where: RoleWhereInput! = {}): Int
   keystone: KeystoneMeta!
-=======
-  ): _QueryMeta
-<<<<<<< HEAD
->>>>>>> master
-=======
-    @deprecated(
-      reason: "This query will be removed in a future version. Please use rolesCount instead."
-    )
-  rolesCount(where: RoleWhereInput! = {}): Int!
->>>>>>> 08478b8a
   authenticatedItem: AuthenticatedItem
   validateUserPasswordResetToken(
     email: String!
