--- conflicted
+++ resolved
@@ -15,7 +15,7 @@
   password: PasswordState!
   tasks(
     where: TodoWhereInput! = {}
-    orderBy: [SortTodosBy!]! = []
+    orderBy: [TodoOrderByInput!]! = []
     first: Int
     skip: Int! = 0
   ): [Todo!]!
@@ -31,128 +31,96 @@
 input TodoWhereInput {
   AND: [TodoWhereInput!]
   OR: [TodoWhereInput!]
-  NOT: [TodoWhereInput!]
-  id: StringFilter
-  label: StringNullableFilter
-  isComplete: BoolNullableFilter
+  id: ID
+  id_not: ID
+  id_lt: ID
+  id_lte: ID
+  id_gt: ID
+  id_gte: ID
+  id_in: [ID]
+  id_not_in: [ID]
+  label: String
+  label_not: String
+  label_contains: String
+  label_not_contains: String
+  label_in: [String]
+  label_not_in: [String]
+  isComplete: Boolean
+  isComplete_not: Boolean
+  assignedTo_is_null: Boolean
   assignedTo: UserWhereInput
-  finishBy: DateTimeNullableFilter
-  createdAt: DateTimeNullableFilter
-  updatedAt: DateTimeNullableFilter
-}
-
-input StringFilter {
-  equals: String
-  in: [String!]
-  notIn: [String!]
-  lt: String
-  lte: String
-  gt: String
-  gte: String
-  contains: String
-  startsWith: String
-  endsWith: String
-  not: NestedStringFilter
-}
-
-input NestedStringFilter {
-  equals: String
-  in: [String!]
-  notIn: [String!]
-  lt: String
-  lte: String
-  gt: String
-  gte: String
-  contains: String
-  startsWith: String
-  endsWith: String
-  not: NestedStringFilter
-}
-
-input StringNullableFilter {
-  equals: String
-  in: [String!]
-  notIn: [String!]
-  lt: String
-  lte: String
-  gt: String
-  gte: String
-  contains: String
-  startsWith: String
-  endsWith: String
-  not: NestedStringNullableFilter
-}
-
-input NestedStringNullableFilter {
-  equals: String
-  in: [String!]
-  notIn: [String!]
-  lt: String
-  lte: String
-  gt: String
-  gte: String
-  contains: String
-  startsWith: String
-  endsWith: String
-  not: NestedStringNullableFilter
-}
-
-input BoolNullableFilter {
-  equals: Boolean
-  not: NestedBoolNullableFilter
-}
-
-input NestedBoolNullableFilter {
-  equals: Boolean
-  not: NestedBoolNullableFilter
+  finishBy: String
+  finishBy_not: String
+  finishBy_lt: String
+  finishBy_lte: String
+  finishBy_gt: String
+  finishBy_gte: String
+  finishBy_in: [String]
+  finishBy_not_in: [String]
+  createdAt: String
+  createdAt_not: String
+  createdAt_lt: String
+  createdAt_lte: String
+  createdAt_gt: String
+  createdAt_gte: String
+  createdAt_in: [String]
+  createdAt_not_in: [String]
+  updatedAt: String
+  updatedAt_not: String
+  updatedAt_lt: String
+  updatedAt_lte: String
+  updatedAt_gt: String
+  updatedAt_gte: String
+  updatedAt_in: [String]
+  updatedAt_not_in: [String]
 }
 
 input UserWhereInput {
   AND: [UserWhereInput!]
   OR: [UserWhereInput!]
-  NOT: [UserWhereInput!]
-  id: StringFilter
-  name: StringNullableFilter
-  email: StringNullableFilter
-  password: PasswordFieldFilter
-  tasks: TodosRelationFilter
-  createdAt: DateTimeNullableFilter
-  updatedAt: DateTimeNullableFilter
-}
-
-input PasswordFieldFilter {
-  isSet: Boolean!
-}
-
-input TodosRelationFilter {
-  every: TodoWhereInput
-  some: TodoWhereInput
-  none: TodoWhereInput
-}
-
-input DateTimeNullableFilter {
-  equals: String
-  in: [String!]
-  notIn: [String!]
-  lt: String
-  lte: String
-  gt: String
-  gte: String
-  not: NestedDateTimeNullableFilter
-}
-
-input NestedDateTimeNullableFilter {
-  equals: String
-  in: [String!]
-  notIn: [String!]
-  lt: String
-  lte: String
-  gt: String
-  gte: String
-  not: NestedDateTimeNullableFilter
-}
-
-input SortTodosBy {
+  id: ID
+  id_not: ID
+  id_lt: ID
+  id_lte: ID
+  id_gt: ID
+  id_gte: ID
+  id_in: [ID]
+  id_not_in: [ID]
+  name: String
+  name_not: String
+  name_contains: String
+  name_not_contains: String
+  name_in: [String]
+  name_not_in: [String]
+  email: String
+  email_not: String
+  email_contains: String
+  email_not_contains: String
+  email_in: [String]
+  email_not_in: [String]
+  password_is_set: Boolean
+  tasks_every: TodoWhereInput
+  tasks_some: TodoWhereInput
+  tasks_none: TodoWhereInput
+  createdAt: String
+  createdAt_not: String
+  createdAt_lt: String
+  createdAt_lte: String
+  createdAt_gt: String
+  createdAt_gte: String
+  createdAt_in: [String]
+  createdAt_not_in: [String]
+  updatedAt: String
+  updatedAt_not: String
+  updatedAt_lt: String
+  updatedAt_lte: String
+  updatedAt_gt: String
+  updatedAt_gte: String
+  updatedAt_in: [String]
+  updatedAt_not_in: [String]
+}
+
+input TodoOrderByInput {
   id: OrderDirection
   label: OrderDirection
   isComplete: OrderDirection
@@ -174,7 +142,7 @@
   id: ID
 }
 
-input SortUsersBy {
+input UserOrderByInput {
   id: OrderDirection
   name: OrderDirection
   email: OrderDirection
@@ -212,36 +180,8 @@
 input UserCreateInput {
   name: String
   email: String
-<<<<<<< HEAD
   password: String
   tasks: TodoRelateToManyForCreateInput! = { create: [], connect: [] }
-=======
-  password_is_set: Boolean
-  tasks(
-    where: TodoWhereInput! = {}
-    search: String
-    sortBy: [SortTodosBy!]
-      @deprecated(reason: "sortBy has been deprecated in favour of orderBy")
-    orderBy: [TodoOrderByInput!]! = []
-    first: Int
-    skip: Int! = 0
-  ): [Todo!]!
-  _tasksMeta(
-    where: TodoWhereInput! = {}
-    search: String
-    sortBy: [SortTodosBy!]
-      @deprecated(reason: "sortBy has been deprecated in favour of orderBy")
-    orderBy: [TodoOrderByInput!]! = []
-    first: Int
-    skip: Int! = 0
-  ): _QueryMeta
-    @deprecated(
-      reason: "This query will be removed in a future version. Please use tasksCount instead."
-    )
-  tasksCount(where: TodoWhereInput! = {}): Int
-  createdAt: String
-  updatedAt: String
->>>>>>> bb4f4ac9
 }
 
 input TodoRelateToManyForCreateInput {
@@ -291,11 +231,10 @@
 }
 
 type Query {
-<<<<<<< HEAD
   Todo(where: TodoWhereUniqueInput!): Todo
   allTodos(
     where: TodoWhereInput! = {}
-    orderBy: [SortTodosBy!]! = []
+    orderBy: [TodoOrderByInput!]! = []
     first: Int
     skip: Int! = 0
   ): [Todo!]
@@ -303,80 +242,10 @@
   User(where: UserWhereUniqueInput!): User
   allUsers(
     where: UserWhereInput! = {}
-    orderBy: [SortUsersBy!]! = []
-    first: Int
-    skip: Int! = 0
-  ): [User!]
-=======
-  """
-   Search for all Todo items which match the where clause.
-  """
-  allTodos(
-    where: TodoWhereInput! = {}
-    search: String
-    sortBy: [SortTodosBy!]
-      @deprecated(reason: "sortBy has been deprecated in favour of orderBy")
-    orderBy: [TodoOrderByInput!]! = []
-    first: Int
-    skip: Int! = 0
-  ): [Todo!]
-
-  """
-   Search for the Todo item with the matching ID.
-  """
-  Todo(where: TodoWhereUniqueInput!): Todo
-
-  """
-   Perform a meta-query on all Todo items which match the where clause.
-  """
-  _allTodosMeta(
-    where: TodoWhereInput! = {}
-    search: String
-    sortBy: [SortTodosBy!]
-      @deprecated(reason: "sortBy has been deprecated in favour of orderBy")
-    orderBy: [TodoOrderByInput!]! = []
-    first: Int
-    skip: Int! = 0
-  ): _QueryMeta
-    @deprecated(
-      reason: "This query will be removed in a future version. Please use todosCount instead."
-    )
-  todosCount(where: TodoWhereInput! = {}): Int
-
-  """
-   Search for all User items which match the where clause.
-  """
-  allUsers(
-    where: UserWhereInput! = {}
-    search: String
-    sortBy: [SortUsersBy!]
-      @deprecated(reason: "sortBy has been deprecated in favour of orderBy")
     orderBy: [UserOrderByInput!]! = []
     first: Int
     skip: Int! = 0
   ): [User!]
-
-  """
-   Search for the User item with the matching ID.
-  """
-  User(where: UserWhereUniqueInput!): User
-
-  """
-   Perform a meta-query on all User items which match the where clause.
-  """
-  _allUsersMeta(
-    where: UserWhereInput! = {}
-    search: String
-    sortBy: [SortUsersBy!]
-      @deprecated(reason: "sortBy has been deprecated in favour of orderBy")
-    orderBy: [UserOrderByInput!]! = []
-    first: Int
-    skip: Int! = 0
-  ): _QueryMeta
-    @deprecated(
-      reason: "This query will be removed in a future version. Please use usersCount instead."
-    )
->>>>>>> bb4f4ac9
   usersCount(where: UserWhereInput! = {}): Int
   keystone: KeystoneMeta!
 }
