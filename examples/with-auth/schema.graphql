--- conflicted
+++ resolved
@@ -7,108 +7,10 @@
   finishBy: String
 }
 
-<<<<<<< HEAD
 enum TaskPriorityType {
   low
   medium
   high
-=======
-input TaskWhereInput {
-  AND: [TaskWhereInput]
-  OR: [TaskWhereInput]
-  id: ID
-  id_not: ID
-  id_lt: ID
-  id_lte: ID
-  id_gt: ID
-  id_gte: ID
-  id_in: [ID]
-  id_not_in: [ID]
-  label: String
-  label_not: String
-  label_contains: String
-  label_not_contains: String
-  label_in: [String]
-  label_not_in: [String]
-  priority: TaskPriorityType
-  priority_not: TaskPriorityType
-  priority_in: [TaskPriorityType]
-  priority_not_in: [TaskPriorityType]
-  isComplete: Boolean
-  isComplete_not: Boolean
-  assignedTo: PersonWhereInput
-  assignedTo_is_null: Boolean
-  finishBy: String
-  finishBy_not: String
-  finishBy_lt: String
-  finishBy_lte: String
-  finishBy_gt: String
-  finishBy_gte: String
-  finishBy_in: [String]
-  finishBy_not_in: [String]
-}
-
-input TaskWhereUniqueInput {
-  id: ID!
-}
-
-enum SortTasksBy {
-  id_ASC
-  id_DESC
-  label_ASC
-  label_DESC
-  priority_ASC
-  priority_DESC
-  isComplete_ASC
-  isComplete_DESC
-  finishBy_ASC
-  finishBy_DESC
-}
-
-input TaskOrderByInput {
-  id: OrderDirection
-  label: OrderDirection
-  priority: OrderDirection
-  isComplete: OrderDirection
-  finishBy: OrderDirection
-}
-
-enum OrderDirection {
-  asc
-  desc
-}
-
-input TaskUpdateInput {
-  label: String
-  priority: TaskPriorityType
-  isComplete: Boolean
-  assignedTo: PersonRelateToOneInput
-  finishBy: String
-}
-
-input TasksUpdateInput {
-  id: ID!
-  data: TaskUpdateInput
-}
-
-input TaskCreateInput {
-  label: String
-  priority: TaskPriorityType
-  isComplete: Boolean
-  assignedTo: PersonRelateToOneInput
-  finishBy: String
-}
-
-input TasksCreateInput {
-  data: TaskCreateInput
-}
-
-input TaskRelateToManyInput {
-  create: [TaskCreateInput]
-  connect: [TaskWhereUniqueInput]
-  disconnect: [TaskWhereUniqueInput]
-  disconnectAll: Boolean
->>>>>>> 08478b8a
 }
 
 type Person {
@@ -117,32 +19,12 @@
   email: String
   password: PasswordState!
   tasks(
-<<<<<<< HEAD
     where: TaskWhereInput! = {}
     orderBy: [SortTasksBy!]! = []
-=======
-    where: TaskWhereInput
-    search: String
-    sortBy: [SortTasksBy!]
-      @deprecated(reason: "sortBy has been deprecated in favour of orderBy")
-    orderBy: [TaskOrderByInput!]! = []
->>>>>>> 08478b8a
     first: Int
     skip: Int! = 0
   ): [Task!]!
-<<<<<<< HEAD
   tasksCount(where: TaskWhereInput! = {}): Int!
-=======
-  _tasksMeta(
-    where: TaskWhereInput
-    search: String
-    sortBy: [SortTasksBy!]
-      @deprecated(reason: "sortBy has been deprecated in favour of orderBy")
-    orderBy: [TaskOrderByInput!]! = []
-    first: Int
-    skip: Int! = 0
-  ): _QueryMeta
->>>>>>> master
 }
 
 type PasswordState {
@@ -259,7 +141,6 @@
   not: NestedDateTimeNullableFilter
 }
 
-<<<<<<< HEAD
 input NestedDateTimeNullableFilter {
   equals: String
   in: [String!]
@@ -269,19 +150,6 @@
   gt: String
   gte: String
   not: NestedDateTimeNullableFilter
-=======
-input PersonOrderByInput {
-  id: OrderDirection
-  name: OrderDirection
-  email: OrderDirection
-}
-
-input PersonUpdateInput {
-  name: String
-  email: String
-  password: String
-  tasks: TaskRelateToManyInput
->>>>>>> 08478b8a
 }
 
 input SortTasksBy {
@@ -391,7 +259,6 @@
   }
 }
 
-<<<<<<< HEAD
 input TaskRelateToManyForUpdateInput {
   create: [TaskCreateInput!]! = []
   connect: [TaskWhereUniqueInput!]! = []
@@ -403,104 +270,24 @@
   where: PersonWhereUniqueInput!
   data: PersonUpdateInput!
 }
-=======
-type Query {
-  """
-   Search for all Task items which match the where clause.
-  """
-  allTasks(
-    where: TaskWhereInput
-    search: String
-    sortBy: [SortTasksBy!]
-      @deprecated(reason: "sortBy has been deprecated in favour of orderBy")
-    orderBy: [TaskOrderByInput!]! = []
-    first: Int
-    skip: Int! = 0
-  ): [Task]
-
-  """
-   Search for the Task item with the matching ID.
-  """
-  Task(where: TaskWhereUniqueInput!): Task
-
-  """
-   Perform a meta-query on all Task items which match the where clause.
-  """
-  _allTasksMeta(
-    where: TaskWhereInput
-    search: String
-    sortBy: [SortTasksBy!]
-      @deprecated(reason: "sortBy has been deprecated in favour of orderBy")
-    orderBy: [TaskOrderByInput!]! = []
-    first: Int
-    skip: Int! = 0
-  ): _QueryMeta
-<<<<<<< HEAD
->>>>>>> master
 
 type Query {
   Task(where: TaskWhereUniqueInput!): Task
   allTasks(
     where: TaskWhereInput! = {}
     orderBy: [SortTasksBy!]! = []
-=======
-    @deprecated(
-      reason: "This query will be removed in a future version. Please use tasksCount instead."
-    )
-  tasksCount(where: TaskWhereInput! = {}): Int!
-
-  """
-   Search for all Person items which match the where clause.
-  """
-  allPeople(
-    where: PersonWhereInput
-    search: String
-    sortBy: [SortPeopleBy!]
-      @deprecated(reason: "sortBy has been deprecated in favour of orderBy")
-    orderBy: [PersonOrderByInput!]! = []
->>>>>>> 08478b8a
     first: Int
     skip: Int! = 0
-<<<<<<< HEAD
   ): [Task!]
-  allTasksCount(where: TaskWhereInput! = {}): Int
-=======
-  ): [Person]
-
-  """
-   Search for the Person item with the matching ID.
-  """
->>>>>>> master
+  tasksCount(where: TaskWhereInput! = {}): Int
   Person(where: PersonWhereUniqueInput!): Person
-<<<<<<< HEAD
   allPeople(
     where: PersonWhereInput! = {}
     orderBy: [SortPeopleBy!]! = []
-=======
-
-  """
-   Perform a meta-query on all Person items which match the where clause.
-  """
-  _allPeopleMeta(
-    where: PersonWhereInput
-    search: String
-    sortBy: [SortPeopleBy!]
-      @deprecated(reason: "sortBy has been deprecated in favour of orderBy")
-    orderBy: [PersonOrderByInput!]! = []
->>>>>>> 08478b8a
     first: Int
     skip: Int! = 0
-<<<<<<< HEAD
   ): [Person!]
-  allPeopleCount(where: PersonWhereInput! = {}): Int
-=======
-  ): _QueryMeta
-    @deprecated(
-      reason: "This query will be removed in a future version. Please use peopleCount instead."
-    )
-  peopleCount(where: PersonWhereInput! = {}): Int!
-  authenticatedItem: AuthenticatedItem
->>>>>>> master
+  peopleCount(where: PersonWhereInput! = {}): Int
   keystone: KeystoneMeta!
   authenticatedItem: AuthenticatedItem
 }
