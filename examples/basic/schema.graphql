--- conflicted
+++ resolved
@@ -49,193 +49,24 @@
   isAdmin: Boolean
   roles: String
   phoneNumbers(
-<<<<<<< HEAD
     where: PhoneNumberWhereInput! = {}
     orderBy: [SortPhoneNumbersBy!]! = []
-=======
-    where: PhoneNumberWhereInput
-    search: String
-    sortBy: [SortPhoneNumbersBy!]
-      @deprecated(reason: "sortBy has been deprecated in favour of orderBy")
-    orderBy: [PhoneNumberOrderByInput!]! = []
->>>>>>> 08478b8a
     first: Int
     skip: Int! = 0
   ): [PhoneNumber!]!
-<<<<<<< HEAD
   phoneNumbersCount(where: PhoneNumberWhereInput! = {}): Int!
-=======
-  _phoneNumbersMeta(
-    where: PhoneNumberWhereInput
-    search: String
-    sortBy: [SortPhoneNumbersBy!]
-      @deprecated(reason: "sortBy has been deprecated in favour of orderBy")
-    orderBy: [PhoneNumberOrderByInput!]! = []
-    first: Int
-    skip: Int! = 0
-  ): _QueryMeta
->>>>>>> master
   posts(
-<<<<<<< HEAD
     where: PostWhereInput! = {}
     orderBy: [SortPostsBy!]! = []
-=======
-    where: PostWhereInput
-    search: String
-    sortBy: [SortPostsBy!]
-      @deprecated(reason: "sortBy has been deprecated in favour of orderBy")
-    orderBy: [PostOrderByInput!]! = []
->>>>>>> 08478b8a
     first: Int
     skip: Int! = 0
   ): [Post!]!
-<<<<<<< HEAD
   postsCount(where: PostWhereInput! = {}): Int!
   randomNumber: Float!
-=======
-  _postsMeta(
-    where: PostWhereInput
-    search: String
-    sortBy: [SortPostsBy!]
-      @deprecated(reason: "sortBy has been deprecated in favour of orderBy")
-    orderBy: [PostOrderByInput!]! = []
-    first: Int
-    skip: Int! = 0
-  ): _QueryMeta
-  randomNumber: Float
-}
-
-input UserWhereInput {
-  AND: [UserWhereInput]
-  OR: [UserWhereInput]
-  id: ID
-  id_not: ID
-  id_lt: ID
-  id_lte: ID
-  id_gt: ID
-  id_gte: ID
-  id_in: [ID]
-  id_not_in: [ID]
-  name: String
-  name_not: String
-  name_contains: String
-  name_not_contains: String
-  name_in: [String]
-  name_not_in: [String]
-  email: String
-  email_not: String
-  email_contains: String
-  email_not_contains: String
-  email_in: [String]
-  email_not_in: [String]
-  password_is_set: Boolean
-  isAdmin: Boolean
-  isAdmin_not: Boolean
-  roles: String
-  roles_not: String
-  roles_contains: String
-  roles_not_contains: String
-  roles_in: [String]
-  roles_not_in: [String]
-
-  """
-   condition must be true for all nodes
-  """
-  phoneNumbers_every: PhoneNumberWhereInput
-
-  """
-   condition must be true for at least 1 node
-  """
-  phoneNumbers_some: PhoneNumberWhereInput
-
-  """
-   condition must be false for all nodes
-  """
-  phoneNumbers_none: PhoneNumberWhereInput
-
-  """
-   condition must be true for all nodes
-  """
-  posts_every: PostWhereInput
-
-  """
-   condition must be true for at least 1 node
-  """
-  posts_some: PostWhereInput
-
-  """
-   condition must be false for all nodes
-  """
-  posts_none: PostWhereInput
-}
-
-input UserWhereUniqueInput {
-  id: ID!
->>>>>>> master
-}
-
-<<<<<<< HEAD
+}
+
 type PasswordState {
   isSet: Boolean!
-=======
-enum SortUsersBy {
-  id_ASC
-  id_DESC
-  name_ASC
-  name_DESC
-  email_ASC
-  email_DESC
-  isAdmin_ASC
-  isAdmin_DESC
-  roles_ASC
-  roles_DESC
-}
-
-input UserOrderByInput {
-  id: OrderDirection
-  name: OrderDirection
-  email: OrderDirection
-  isAdmin: OrderDirection
-  roles: OrderDirection
-}
-
-enum OrderDirection {
-  asc
-  desc
-}
-
-input UserUpdateInput {
-  name: String
-  email: String
-  avatar: ImageFieldInput
-  attachment: FileFieldInput
-  password: String
-  isAdmin: Boolean
-  roles: String
-  phoneNumbers: PhoneNumberRelateToManyInput
-  posts: PostRelateToManyInput
-}
-
-input UsersUpdateInput {
-  id: ID!
-  data: UserUpdateInput
-}
-
-input UserCreateInput {
-  name: String
-  email: String
-  avatar: ImageFieldInput
-  attachment: FileFieldInput
-  password: String
-  isAdmin: Boolean
-  roles: String
-  phoneNumbers: PhoneNumberRelateToManyInput
-  posts: PostRelateToManyInput
-}
-
-input UsersCreateInput {
-  data: UserCreateInput
->>>>>>> 08478b8a
 }
 
 type PhoneNumber {
@@ -312,7 +143,6 @@
   not: NestedStringNullableFilter
 }
 
-<<<<<<< HEAD
 input NestedStringNullableFilter {
   equals: String
   in: [String!]
@@ -325,18 +155,6 @@
   startsWith: String
   endsWith: String
   not: NestedStringNullableFilter
-=======
-input PhoneNumberOrderByInput {
-  id: OrderDirection
-  type: OrderDirection
-  value: OrderDirection
-}
-
-input PhoneNumberUpdateInput {
-  user: UserRelateToOneInput
-  type: String
-  value: String
->>>>>>> 08478b8a
 }
 
 input PasswordFieldFilter {
@@ -381,25 +199,9 @@
   value: OrderDirection
 }
 
-<<<<<<< HEAD
 enum OrderDirection {
   asc
   desc
-=======
-input PostOrderByInput {
-  id: OrderDirection
-  title: OrderDirection
-  status: OrderDirection
-  publishDate: OrderDirection
-}
-
-input PostUpdateInput {
-  title: String
-  status: String
-  content: JSON
-  publishDate: String
-  author: UserRelateToOneInput
->>>>>>> 08478b8a
 }
 
 type Post {
@@ -586,34 +388,17 @@
   data: UserUpdateInput!
 }
 
-<<<<<<< HEAD
 input PhoneNumberUpdateInput {
   user: UserRelateToOneForUpdateInput
   type: String
   value: String
 }
-=======
-type Query {
-  """
-   Search for all User items which match the where clause.
-  """
-  allUsers(
-    where: UserWhereInput
-    search: String
-    sortBy: [SortUsersBy!]
-      @deprecated(reason: "sortBy has been deprecated in favour of orderBy")
-    orderBy: [UserOrderByInput!]! = []
-    first: Int
-    skip: Int! = 0
-  ): [User]
->>>>>>> master
 
 input UserRelateToOneForUpdateInput {
   create: UserCreateInput
   connect: UserWhereUniqueInput
 }
 
-<<<<<<< HEAD
 input PhoneNumbersUpdateInput {
   where: PhoneNumberWhereUniqueInput!
   data: PhoneNumberUpdateInput!
@@ -625,44 +410,12 @@
   content: JSON
   author: UserRelateToOneForUpdateInput
 }
-=======
-  """
-   Perform a meta-query on all User items which match the where clause.
-  """
-  _allUsersMeta(
-    where: UserWhereInput
-    search: String
-    sortBy: [SortUsersBy!]
-      @deprecated(reason: "sortBy has been deprecated in favour of orderBy")
-    orderBy: [UserOrderByInput!]! = []
-    first: Int
-    skip: Int! = 0
-  ): _QueryMeta
-    @deprecated(
-      reason: "This query will be removed in a future version. Please use usersCount instead."
-    )
-  usersCount(where: UserWhereInput! = {}): Int!
-
-  """
-   Search for all PhoneNumber items which match the where clause.
-  """
-  allPhoneNumbers(
-    where: PhoneNumberWhereInput
-    search: String
-    sortBy: [SortPhoneNumbersBy!]
-      @deprecated(reason: "sortBy has been deprecated in favour of orderBy")
-    orderBy: [PhoneNumberOrderByInput!]! = []
-    first: Int
-    skip: Int! = 0
-  ): [PhoneNumber]
->>>>>>> master
 
 input PostsUpdateInput {
   where: PostWhereUniqueInput!
   data: PostUpdateInput!
 }
 
-<<<<<<< HEAD
 type Query {
   User(where: UserWhereUniqueInput!): User
   allUsers(
@@ -670,85 +423,25 @@
     orderBy: [SortUsersBy!]! = []
     first: Int
     skip: Int! = 0
-<<<<<<< HEAD
   ): [User!]
-  allUsersCount(where: UserWhereInput! = {}): Int
+  usersCount(where: UserWhereInput! = {}): Int
   PhoneNumber(where: PhoneNumberWhereUniqueInput!): PhoneNumber
   allPhoneNumbers(
     where: PhoneNumberWhereInput! = {}
     orderBy: [SortPhoneNumbersBy!]! = []
-=======
-  """
-   Perform a meta-query on all PhoneNumber items which match the where clause.
-  """
-  _allPhoneNumbersMeta(
-    where: PhoneNumberWhereInput
-    search: String
-    sortBy: [SortPhoneNumbersBy!]
-      @deprecated(reason: "sortBy has been deprecated in favour of orderBy")
-    orderBy: [PhoneNumberOrderByInput!]! = []
->>>>>>> 08478b8a
     first: Int
     skip: Int! = 0
   ): [PhoneNumber!]
-  allPhoneNumbersCount(where: PhoneNumberWhereInput! = {}): Int
-=======
-  ): _QueryMeta
-    @deprecated(
-      reason: "This query will be removed in a future version. Please use phoneNumbersCount instead."
-    )
-  phoneNumbersCount(where: PhoneNumberWhereInput! = {}): Int!
-
-  """
-   Search for all Post items which match the where clause.
-  """
-  allPosts(
-    where: PostWhereInput
-    search: String
-    sortBy: [SortPostsBy!]
-      @deprecated(reason: "sortBy has been deprecated in favour of orderBy")
-    orderBy: [PostOrderByInput!]! = []
-    first: Int
-    skip: Int! = 0
-  ): [Post]
-
-  """
-   Search for the Post item with the matching ID.
-  """
->>>>>>> master
+  phoneNumbersCount(where: PhoneNumberWhereInput! = {}): Int
   Post(where: PostWhereUniqueInput!): Post
-<<<<<<< HEAD
   allPosts(
     where: PostWhereInput! = {}
     orderBy: [SortPostsBy!]! = []
-=======
-
-  """
-   Perform a meta-query on all Post items which match the where clause.
-  """
-  _allPostsMeta(
-    where: PostWhereInput
-    search: String
-    sortBy: [SortPostsBy!]
-      @deprecated(reason: "sortBy has been deprecated in favour of orderBy")
-    orderBy: [PostOrderByInput!]! = []
->>>>>>> 08478b8a
     first: Int
     skip: Int! = 0
-<<<<<<< HEAD
   ): [Post!]
-  allPostsCount(where: PostWhereInput! = {}): Int
+  postsCount(where: PostWhereInput! = {}): Int
   keystone: KeystoneMeta!
-=======
-  ): _QueryMeta
-<<<<<<< HEAD
->>>>>>> master
-=======
-    @deprecated(
-      reason: "This query will be removed in a future version. Please use postsCount instead."
-    )
-  postsCount(where: PostWhereInput! = {}): Int!
->>>>>>> 08478b8a
   authenticatedItem: AuthenticatedItem
   randomNumber: RandomNumber
 }
