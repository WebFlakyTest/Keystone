type LocalImageFieldOutput implements ImageFieldOutput {
  id: ID!
  filesize: Int!
  height: Int!
  width: Int!
  extension: ImageExtension!
  ref: String!
  src: String!
}

interface ImageFieldOutput {
  id: ID!
  filesize: Int!
  height: Int!
  width: Int!
  extension: ImageExtension!
  ref: String!
  src: String!
}

enum ImageExtension {
  jpg
  png
  webp
  gif
}

type LocalFileFieldOutput implements FileFieldOutput {
  filename: String!
  filesize: Int!
  ref: String!
  src: String!
}

interface FileFieldOutput {
  filename: String!
  filesize: Int!
  ref: String!
  src: String!
}

type User {
  id: ID!
  name: String
  email: String
  avatar: ImageFieldOutput
  attachment: FileFieldOutput
  password: PasswordState!
  isAdmin: Boolean
  roles: String
  phoneNumbers(
    where: PhoneNumberWhereInput! = {}
<<<<<<< HEAD
=======
    search: String
    sortBy: [SortPhoneNumbersBy!]
      @deprecated(reason: "sortBy has been deprecated in favour of orderBy")
>>>>>>> bb4f4ac9
    orderBy: [PhoneNumberOrderByInput!]! = []
    first: Int
    skip: Int! = 0
  ): [PhoneNumber!]!
<<<<<<< HEAD
  phoneNumbersCount(where: PhoneNumberWhereInput! = {}): Int!
  posts(
    where: PostWhereInput! = {}
=======
  _phoneNumbersMeta(
    where: PhoneNumberWhereInput! = {}
    search: String
    sortBy: [SortPhoneNumbersBy!]
      @deprecated(reason: "sortBy has been deprecated in favour of orderBy")
    orderBy: [PhoneNumberOrderByInput!]! = []
    first: Int
    skip: Int! = 0
  ): _QueryMeta
    @deprecated(
      reason: "This query will be removed in a future version. Please use phoneNumbersCount instead."
    )
  phoneNumbersCount(where: PhoneNumberWhereInput! = {}): Int
  posts(
    where: PostWhereInput! = {}
    search: String
    sortBy: [SortPostsBy!]
      @deprecated(reason: "sortBy has been deprecated in favour of orderBy")
>>>>>>> bb4f4ac9
    orderBy: [PostOrderByInput!]! = []
    first: Int
    skip: Int! = 0
  ): [Post!]!
<<<<<<< HEAD
  postsCount(where: PostWhereInput! = {}): Int!
  randomNumber: Float!
}

type PasswordState {
  isSet: Boolean!
}

type PhoneNumber {
  id: ID!
  label: String
  user: User
  type: String
  value: String
}

input PhoneNumberWhereInput {
  AND: [PhoneNumberWhereInput!]
  OR: [PhoneNumberWhereInput!]
  id: ID
  id_not: ID
  id_lt: ID
  id_lte: ID
  id_gt: ID
  id_gte: ID
  id_in: [ID]
  id_not_in: [ID]
  user_is_null: Boolean
  user: UserWhereInput
  type: String
  type_not: String
  type_lt: String
  type_lte: String
  type_gt: String
  type_gte: String
  type_in: [String]
  type_not_in: [String]
  value: String
  value_not: String
  value_contains: String
  value_not_contains: String
  value_in: [String]
  value_not_in: [String]
=======
  _postsMeta(
    where: PostWhereInput! = {}
    search: String
    sortBy: [SortPostsBy!]
      @deprecated(reason: "sortBy has been deprecated in favour of orderBy")
    orderBy: [PostOrderByInput!]! = []
    first: Int
    skip: Int! = 0
  ): _QueryMeta
    @deprecated(
      reason: "This query will be removed in a future version. Please use postsCount instead."
    )
  postsCount(where: PostWhereInput! = {}): Int
  randomNumber: Float
>>>>>>> bb4f4ac9
}

input UserWhereInput {
  AND: [UserWhereInput!]
  OR: [UserWhereInput!]
  id: ID
  id_not: ID
  id_lt: ID
  id_lte: ID
  id_gt: ID
  id_gte: ID
  id_in: [ID]
  id_not_in: [ID]
  name: String
  name_not: String
  name_contains: String
  name_not_contains: String
  name_in: [String]
  name_not_in: [String]
  email: String
  email_not: String
  email_contains: String
  email_not_contains: String
  email_in: [String]
  email_not_in: [String]
  isAdmin: Boolean
  isAdmin_not: Boolean
  roles: String
  roles_not: String
  roles_contains: String
  roles_not_contains: String
  roles_in: [String]
  roles_not_in: [String]
  phoneNumbers_every: PhoneNumberWhereInput
  phoneNumbers_some: PhoneNumberWhereInput
  phoneNumbers_none: PhoneNumberWhereInput
  posts_every: PostWhereInput
  posts_some: PostWhereInput
  posts_none: PostWhereInput
}

input PostWhereInput {
  AND: [PostWhereInput!]
  OR: [PostWhereInput!]
  id: ID
  id_not: ID
  id_lt: ID
  id_lte: ID
  id_gt: ID
  id_gte: ID
  id_in: [ID]
  id_not_in: [ID]
  title: String
  title_not: String
  title_contains: String
  title_not_contains: String
  title_in: [String]
  title_not_in: [String]
  status: String
  status_not: String
  status_lt: String
  status_lte: String
  status_gt: String
  status_gte: String
  status_in: [String]
  status_not_in: [String]
  author_is_null: Boolean
  author: UserWhereInput
}

input PhoneNumberOrderByInput {
  id: OrderDirection
  type: OrderDirection
  value: OrderDirection
}

enum OrderDirection {
  asc
  desc
}

type Post {
  id: ID!
  title: String
  status: String
  content: Post_content_DocumentField
  author: User
}

type Post_content_DocumentField {
  document(hydrateRelationships: Boolean! = false): JSON!
}

"""
The `JSON` scalar type represents JSON values as specified by [ECMA-404](http://www.ecma-international.org/publications/files/ECMA-ST/ECMA-404.pdf).
"""
scalar JSON
  @specifiedBy(
    url: "http://www.ecma-international.org/publications/files/ECMA-ST/ECMA-404.pdf"
  )

input PostOrderByInput {
  id: OrderDirection
  title: OrderDirection
  status: OrderDirection
}

input UserWhereUniqueInput {
  id: ID
  email: String
}

input UserOrderByInput {
  id: OrderDirection
  name: OrderDirection
  email: OrderDirection
  isAdmin: OrderDirection
  roles: OrderDirection
}

input PhoneNumberWhereUniqueInput {
  id: ID
}

input PostWhereUniqueInput {
  id: ID
}

type Mutation {
  createUser(
    data: UserCreateInput! = {
      phoneNumbers: { create: [], connect: [] }
      posts: { create: [], connect: [] }
    }
  ): User
  createUsers(data: [UserCreateInput!]!): [User!]
  updateUser(where: UserWhereUniqueInput!, data: UserUpdateInput!): User
  updateUsers(data: [UsersUpdateInput!]!): [User!]
  deleteUser(where: UserWhereUniqueInput!): User
  deleteUsers(where: [UserWhereUniqueInput!]!): [User!]
  createPhoneNumber(data: PhoneNumberCreateInput! = {}): PhoneNumber
  createPhoneNumbers(data: [PhoneNumberCreateInput!]!): [PhoneNumber!]
  updatePhoneNumber(
    where: PhoneNumberWhereUniqueInput!
    data: PhoneNumberUpdateInput!
  ): PhoneNumber
  updatePhoneNumbers(data: [PhoneNumbersUpdateInput!]!): [PhoneNumber!]
  deletePhoneNumber(where: PhoneNumberWhereUniqueInput!): PhoneNumber
  deletePhoneNumbers(where: [PhoneNumberWhereUniqueInput!]!): [PhoneNumber!]
  createPost(data: PostCreateInput! = {}): Post
  createPosts(data: [PostCreateInput!]!): [Post!]
  updatePost(where: PostWhereUniqueInput!, data: PostUpdateInput!): Post
  updatePosts(data: [PostsUpdateInput!]!): [Post!]
  deletePost(where: PostWhereUniqueInput!): Post
  deletePosts(where: [PostWhereUniqueInput!]!): [Post!]
  endSession: Boolean!
  authenticateUserWithPassword(
    email: String!
    password: String!
  ): UserAuthenticationWithPasswordResult!
  createInitialUser(
    data: CreateInitialUserInput!
  ): UserAuthenticationWithPasswordSuccess!
  createRandomPosts: [Post!]!
}

input UserCreateInput {
  name: String
  email: String
  avatar: ImageFieldInput
  attachment: FileFieldInput
  password: String
  isAdmin: Boolean
  roles: String
  phoneNumbers: PhoneNumberRelateToManyForCreateInput! = {
    create: []
    connect: []
  }
  posts: PostRelateToManyForCreateInput! = { create: [], connect: [] }
}

input ImageFieldInput {
  upload: Upload
  ref: String
}

"""
The `Upload` scalar type represents a file upload.
"""
scalar Upload

input FileFieldInput {
  upload: Upload
  ref: String
}

input PhoneNumberRelateToManyForCreateInput {
  create: [PhoneNumberCreateInput!]! = []
  connect: [PhoneNumberWhereUniqueInput!]! = []
}

input PhoneNumberCreateInput {
  user: UserRelateToOneForCreateInput
  type: String
  value: String
}

input UserRelateToOneForCreateInput {
  create: UserCreateInput
  connect: UserWhereUniqueInput
}

input PostRelateToManyForCreateInput {
  create: [PostCreateInput!]! = []
  connect: [PostWhereUniqueInput!]! = []
}

input PostCreateInput {
  title: String
  status: String
  content: JSON
  author: UserRelateToOneForCreateInput
}

input UserUpdateInput {
  name: String
  email: String
  avatar: ImageFieldInput
  attachment: FileFieldInput
  password: String
  isAdmin: Boolean
  roles: String
  phoneNumbers: PhoneNumberRelateToManyForUpdateInput! = {
    create: []
    connect: []
    disconnect: []
    disconnectAll: false
  }
  posts: PostRelateToManyForUpdateInput! = {
    create: []
    connect: []
    disconnect: []
    disconnectAll: false
  }
}

input PhoneNumberRelateToManyForUpdateInput {
  create: [PhoneNumberCreateInput!]! = []
  connect: [PhoneNumberWhereUniqueInput!]! = []
  disconnect: [PhoneNumberWhereUniqueInput!]! = []
  disconnectAll: Boolean! = false
}

input PostRelateToManyForUpdateInput {
  create: [PostCreateInput!]! = []
  connect: [PostWhereUniqueInput!]! = []
  disconnect: [PostWhereUniqueInput!]! = []
  disconnectAll: Boolean! = false
}

input UsersUpdateInput {
  where: UserWhereUniqueInput!
  data: UserUpdateInput!
}

<<<<<<< HEAD
input PhoneNumberUpdateInput {
  user: UserRelateToOneForUpdateInput
  type: String
  value: String
}
=======
type Query {
  """
   Search for all User items which match the where clause.
  """
  allUsers(
    where: UserWhereInput! = {}
    search: String
    sortBy: [SortUsersBy!]
      @deprecated(reason: "sortBy has been deprecated in favour of orderBy")
    orderBy: [UserOrderByInput!]! = []
    first: Int
    skip: Int! = 0
  ): [User!]
>>>>>>> bb4f4ac9

input UserRelateToOneForUpdateInput {
  create: UserCreateInput
  connect: UserWhereUniqueInput
}

<<<<<<< HEAD
input PhoneNumbersUpdateInput {
  where: PhoneNumberWhereUniqueInput!
  data: PhoneNumberUpdateInput!
}

input PostUpdateInput {
  title: String
  status: String
  content: JSON
  author: UserRelateToOneForUpdateInput
}

input PostsUpdateInput {
  where: PostWhereUniqueInput!
  data: PostUpdateInput!
}

type Query {
  User(where: UserWhereUniqueInput!): User
  allUsers(
    where: UserWhereInput! = {}
    orderBy: [UserOrderByInput!]! = []
    first: Int
    skip: Int! = 0
  ): [User!]
  usersCount(where: UserWhereInput! = {}): Int
  PhoneNumber(where: PhoneNumberWhereUniqueInput!): PhoneNumber
  allPhoneNumbers(
    where: PhoneNumberWhereInput! = {}
    orderBy: [PhoneNumberOrderByInput!]! = []
    first: Int
    skip: Int! = 0
  ): [PhoneNumber!]
  phoneNumbersCount(where: PhoneNumberWhereInput! = {}): Int
  Post(where: PostWhereUniqueInput!): Post
  allPosts(
    where: PostWhereInput! = {}
    orderBy: [PostOrderByInput!]! = []
    first: Int
    skip: Int! = 0
  ): [Post!]
  postsCount(where: PostWhereInput! = {}): Int
  keystone: KeystoneMeta!
=======
  """
   Perform a meta-query on all User items which match the where clause.
  """
  _allUsersMeta(
    where: UserWhereInput! = {}
    search: String
    sortBy: [SortUsersBy!]
      @deprecated(reason: "sortBy has been deprecated in favour of orderBy")
    orderBy: [UserOrderByInput!]! = []
    first: Int
    skip: Int! = 0
  ): _QueryMeta
    @deprecated(
      reason: "This query will be removed in a future version. Please use usersCount instead."
    )
  usersCount(where: UserWhereInput! = {}): Int

  """
   Search for all PhoneNumber items which match the where clause.
  """
  allPhoneNumbers(
    where: PhoneNumberWhereInput! = {}
    search: String
    sortBy: [SortPhoneNumbersBy!]
      @deprecated(reason: "sortBy has been deprecated in favour of orderBy")
    orderBy: [PhoneNumberOrderByInput!]! = []
    first: Int
    skip: Int! = 0
  ): [PhoneNumber!]

  """
   Search for the PhoneNumber item with the matching ID.
  """
  PhoneNumber(where: PhoneNumberWhereUniqueInput!): PhoneNumber

  """
   Perform a meta-query on all PhoneNumber items which match the where clause.
  """
  _allPhoneNumbersMeta(
    where: PhoneNumberWhereInput! = {}
    search: String
    sortBy: [SortPhoneNumbersBy!]
      @deprecated(reason: "sortBy has been deprecated in favour of orderBy")
    orderBy: [PhoneNumberOrderByInput!]! = []
    first: Int
    skip: Int! = 0
  ): _QueryMeta
    @deprecated(
      reason: "This query will be removed in a future version. Please use phoneNumbersCount instead."
    )
  phoneNumbersCount(where: PhoneNumberWhereInput! = {}): Int

  """
   Search for all Post items which match the where clause.
  """
  allPosts(
    where: PostWhereInput! = {}
    search: String
    sortBy: [SortPostsBy!]
      @deprecated(reason: "sortBy has been deprecated in favour of orderBy")
    orderBy: [PostOrderByInput!]! = []
    first: Int
    skip: Int! = 0
  ): [Post!]

  """
   Search for the Post item with the matching ID.
  """
  Post(where: PostWhereUniqueInput!): Post

  """
   Perform a meta-query on all Post items which match the where clause.
  """
  _allPostsMeta(
    where: PostWhereInput! = {}
    search: String
    sortBy: [SortPostsBy!]
      @deprecated(reason: "sortBy has been deprecated in favour of orderBy")
    orderBy: [PostOrderByInput!]! = []
    first: Int
    skip: Int! = 0
  ): _QueryMeta
    @deprecated(
      reason: "This query will be removed in a future version. Please use postsCount instead."
    )
  postsCount(where: PostWhereInput! = {}): Int
>>>>>>> bb4f4ac9
  authenticatedItem: AuthenticatedItem
  randomNumber: RandomNumber
}

type KeystoneMeta {
  adminMeta: KeystoneAdminMeta!
}

type KeystoneAdminMeta {
  enableSignout: Boolean!
  enableSessionItem: Boolean!
  lists: [KeystoneAdminUIListMeta!]!
  list(key: String!): KeystoneAdminUIListMeta
}

type KeystoneAdminUIListMeta {
  key: String!
  itemQueryName: String!
  listQueryName: String!
  hideCreate: Boolean!
  hideDelete: Boolean!
  path: String!
  label: String!
  singular: String!
  plural: String!
  description: String
  initialColumns: [String!]!
  pageSize: Int!
  labelField: String!
  fields: [KeystoneAdminUIFieldMeta!]!
  initialSort: KeystoneAdminUISort
  isHidden: Boolean!
}

type KeystoneAdminUIFieldMeta {
  path: String!
  label: String!
  isOrderable: Boolean!
  fieldMeta: JSON
  viewsIndex: Int!
  customViewsIndex: Int
  createView: KeystoneAdminUIFieldMetaCreateView!
  listView: KeystoneAdminUIFieldMetaListView!
  itemView(id: ID!): KeystoneAdminUIFieldMetaItemView
}

type KeystoneAdminUIFieldMetaCreateView {
  fieldMode: KeystoneAdminUIFieldMetaCreateViewFieldMode!
}

enum KeystoneAdminUIFieldMetaCreateViewFieldMode {
  edit
  hidden
}

type KeystoneAdminUIFieldMetaListView {
  fieldMode: KeystoneAdminUIFieldMetaListViewFieldMode!
}

enum KeystoneAdminUIFieldMetaListViewFieldMode {
  read
  hidden
}

type KeystoneAdminUIFieldMetaItemView {
  fieldMode: KeystoneAdminUIFieldMetaItemViewFieldMode!
}

enum KeystoneAdminUIFieldMetaItemViewFieldMode {
  edit
  read
  hidden
}

type KeystoneAdminUISort {
  field: String!
  direction: KeystoneAdminUISortDirection!
}

enum KeystoneAdminUISortDirection {
  ASC
  DESC
}

union AuthenticatedItem = User

union UserAuthenticationWithPasswordResult =
    UserAuthenticationWithPasswordSuccess
  | UserAuthenticationWithPasswordFailure

type UserAuthenticationWithPasswordSuccess {
  sessionToken: String!
  item: User!
}

type UserAuthenticationWithPasswordFailure {
  code: PasswordAuthErrorCode!
  message: String!
}

enum PasswordAuthErrorCode {
  FAILURE
  IDENTITY_NOT_FOUND
  SECRET_NOT_SET
  MULTIPLE_IDENTITY_MATCHES
  SECRET_MISMATCH
}

input CreateInitialUserInput {
  name: String
  email: String
  password: String
}

type RandomNumber {
  number: Int
  generatedAt: Int
}<|MERGE_RESOLUTION|>--- conflicted
+++ resolved
@@ -50,45 +50,17 @@
   roles: String
   phoneNumbers(
     where: PhoneNumberWhereInput! = {}
-<<<<<<< HEAD
-=======
-    search: String
-    sortBy: [SortPhoneNumbersBy!]
-      @deprecated(reason: "sortBy has been deprecated in favour of orderBy")
->>>>>>> bb4f4ac9
     orderBy: [PhoneNumberOrderByInput!]! = []
     first: Int
     skip: Int! = 0
   ): [PhoneNumber!]!
-<<<<<<< HEAD
   phoneNumbersCount(where: PhoneNumberWhereInput! = {}): Int!
   posts(
     where: PostWhereInput! = {}
-=======
-  _phoneNumbersMeta(
-    where: PhoneNumberWhereInput! = {}
-    search: String
-    sortBy: [SortPhoneNumbersBy!]
-      @deprecated(reason: "sortBy has been deprecated in favour of orderBy")
-    orderBy: [PhoneNumberOrderByInput!]! = []
-    first: Int
-    skip: Int! = 0
-  ): _QueryMeta
-    @deprecated(
-      reason: "This query will be removed in a future version. Please use phoneNumbersCount instead."
-    )
-  phoneNumbersCount(where: PhoneNumberWhereInput! = {}): Int
-  posts(
-    where: PostWhereInput! = {}
-    search: String
-    sortBy: [SortPostsBy!]
-      @deprecated(reason: "sortBy has been deprecated in favour of orderBy")
->>>>>>> bb4f4ac9
     orderBy: [PostOrderByInput!]! = []
     first: Int
     skip: Int! = 0
   ): [Post!]!
-<<<<<<< HEAD
   postsCount(where: PostWhereInput! = {}): Int!
   randomNumber: Float!
 }
@@ -132,22 +104,6 @@
   value_not_contains: String
   value_in: [String]
   value_not_in: [String]
-=======
-  _postsMeta(
-    where: PostWhereInput! = {}
-    search: String
-    sortBy: [SortPostsBy!]
-      @deprecated(reason: "sortBy has been deprecated in favour of orderBy")
-    orderBy: [PostOrderByInput!]! = []
-    first: Int
-    skip: Int! = 0
-  ): _QueryMeta
-    @deprecated(
-      reason: "This query will be removed in a future version. Please use postsCount instead."
-    )
-  postsCount(where: PostWhereInput! = {}): Int
-  randomNumber: Float
->>>>>>> bb4f4ac9
 }
 
 input UserWhereInput {
@@ -173,6 +129,7 @@
   email_not_contains: String
   email_in: [String]
   email_not_in: [String]
+  password_is_set: Boolean
   isAdmin: Boolean
   isAdmin_not: Boolean
   roles: String
@@ -413,34 +370,17 @@
   data: UserUpdateInput!
 }
 
-<<<<<<< HEAD
 input PhoneNumberUpdateInput {
   user: UserRelateToOneForUpdateInput
   type: String
   value: String
 }
-=======
-type Query {
-  """
-   Search for all User items which match the where clause.
-  """
-  allUsers(
-    where: UserWhereInput! = {}
-    search: String
-    sortBy: [SortUsersBy!]
-      @deprecated(reason: "sortBy has been deprecated in favour of orderBy")
-    orderBy: [UserOrderByInput!]! = []
-    first: Int
-    skip: Int! = 0
-  ): [User!]
->>>>>>> bb4f4ac9
 
 input UserRelateToOneForUpdateInput {
   create: UserCreateInput
   connect: UserWhereUniqueInput
 }
 
-<<<<<<< HEAD
 input PhoneNumbersUpdateInput {
   where: PhoneNumberWhereUniqueInput!
   data: PhoneNumberUpdateInput!
@@ -484,94 +424,6 @@
   ): [Post!]
   postsCount(where: PostWhereInput! = {}): Int
   keystone: KeystoneMeta!
-=======
-  """
-   Perform a meta-query on all User items which match the where clause.
-  """
-  _allUsersMeta(
-    where: UserWhereInput! = {}
-    search: String
-    sortBy: [SortUsersBy!]
-      @deprecated(reason: "sortBy has been deprecated in favour of orderBy")
-    orderBy: [UserOrderByInput!]! = []
-    first: Int
-    skip: Int! = 0
-  ): _QueryMeta
-    @deprecated(
-      reason: "This query will be removed in a future version. Please use usersCount instead."
-    )
-  usersCount(where: UserWhereInput! = {}): Int
-
-  """
-   Search for all PhoneNumber items which match the where clause.
-  """
-  allPhoneNumbers(
-    where: PhoneNumberWhereInput! = {}
-    search: String
-    sortBy: [SortPhoneNumbersBy!]
-      @deprecated(reason: "sortBy has been deprecated in favour of orderBy")
-    orderBy: [PhoneNumberOrderByInput!]! = []
-    first: Int
-    skip: Int! = 0
-  ): [PhoneNumber!]
-
-  """
-   Search for the PhoneNumber item with the matching ID.
-  """
-  PhoneNumber(where: PhoneNumberWhereUniqueInput!): PhoneNumber
-
-  """
-   Perform a meta-query on all PhoneNumber items which match the where clause.
-  """
-  _allPhoneNumbersMeta(
-    where: PhoneNumberWhereInput! = {}
-    search: String
-    sortBy: [SortPhoneNumbersBy!]
-      @deprecated(reason: "sortBy has been deprecated in favour of orderBy")
-    orderBy: [PhoneNumberOrderByInput!]! = []
-    first: Int
-    skip: Int! = 0
-  ): _QueryMeta
-    @deprecated(
-      reason: "This query will be removed in a future version. Please use phoneNumbersCount instead."
-    )
-  phoneNumbersCount(where: PhoneNumberWhereInput! = {}): Int
-
-  """
-   Search for all Post items which match the where clause.
-  """
-  allPosts(
-    where: PostWhereInput! = {}
-    search: String
-    sortBy: [SortPostsBy!]
-      @deprecated(reason: "sortBy has been deprecated in favour of orderBy")
-    orderBy: [PostOrderByInput!]! = []
-    first: Int
-    skip: Int! = 0
-  ): [Post!]
-
-  """
-   Search for the Post item with the matching ID.
-  """
-  Post(where: PostWhereUniqueInput!): Post
-
-  """
-   Perform a meta-query on all Post items which match the where clause.
-  """
-  _allPostsMeta(
-    where: PostWhereInput! = {}
-    search: String
-    sortBy: [SortPostsBy!]
-      @deprecated(reason: "sortBy has been deprecated in favour of orderBy")
-    orderBy: [PostOrderByInput!]! = []
-    first: Int
-    skip: Int! = 0
-  ): _QueryMeta
-    @deprecated(
-      reason: "This query will be removed in a future version. Please use postsCount instead."
-    )
-  postsCount(where: PostWhereInput! = {}): Int
->>>>>>> bb4f4ac9
   authenticatedItem: AuthenticatedItem
   randomNumber: RandomNumber
 }
