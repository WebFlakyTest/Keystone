--- conflicted
+++ resolved
@@ -12,70 +12,35 @@
 input PostWhereInput {
   AND: [PostWhereInput!]
   OR: [PostWhereInput!]
-  NOT: [PostWhereInput!]
-  id: StringFilter
-  title: StringNullableFilter
-  slug: StringNullableFilter
-  content: StringNullableFilter
+  id: ID
+  id_not: ID
+  id_lt: ID
+  id_lte: ID
+  id_gt: ID
+  id_gte: ID
+  id_in: [ID]
+  id_not_in: [ID]
+  title: String
+  title_not: String
+  title_contains: String
+  title_not_contains: String
+  title_in: [String]
+  title_not_in: [String]
+  slug: String
+  slug_not: String
+  slug_contains: String
+  slug_not_contains: String
+  slug_in: [String]
+  slug_not_in: [String]
+  content: String
+  content_not: String
+  content_contains: String
+  content_not_contains: String
+  content_in: [String]
+  content_not_in: [String]
 }
 
-input StringFilter {
-  equals: String
-  in: [String!]
-  notIn: [String!]
-  lt: String
-  lte: String
-  gt: String
-  gte: String
-  contains: String
-  startsWith: String
-  endsWith: String
-  not: NestedStringFilter
-}
-
-input NestedStringFilter {
-  equals: String
-  in: [String!]
-  notIn: [String!]
-  lt: String
-  lte: String
-  gt: String
-  gte: String
-  contains: String
-  startsWith: String
-  endsWith: String
-  not: NestedStringFilter
-}
-
-input StringNullableFilter {
-  equals: String
-  in: [String!]
-  notIn: [String!]
-  lt: String
-  lte: String
-  gt: String
-  gte: String
-  contains: String
-  startsWith: String
-  endsWith: String
-  not: NestedStringNullableFilter
-}
-
-input NestedStringNullableFilter {
-  equals: String
-  in: [String!]
-  notIn: [String!]
-  lt: String
-  lte: String
-  gt: String
-  gte: String
-  contains: String
-  startsWith: String
-  endsWith: String
-  not: NestedStringNullableFilter
-}
-
-input SortPostsBy {
+input PostOrderByInput {
   id: OrderDirection
   title: OrderDirection
   slug: OrderDirection
@@ -114,49 +79,13 @@
 }
 
 type Query {
-<<<<<<< HEAD
   Post(where: PostWhereUniqueInput!): Post
   allPosts(
     where: PostWhereInput! = {}
-    orderBy: [SortPostsBy!]! = []
-    first: Int
-    skip: Int! = 0
-  ): [Post!]
-=======
-  """
-   Search for all Post items which match the where clause.
-  """
-  allPosts(
-    where: PostWhereInput! = {}
-    search: String
-    sortBy: [SortPostsBy!]
-      @deprecated(reason: "sortBy has been deprecated in favour of orderBy")
     orderBy: [PostOrderByInput!]! = []
     first: Int
     skip: Int! = 0
   ): [Post!]
-
-  """
-   Search for the Post item with the matching ID.
-  """
-  Post(where: PostWhereUniqueInput!): Post
-
-  """
-   Perform a meta-query on all Post items which match the where clause.
-  """
-  _allPostsMeta(
-    where: PostWhereInput! = {}
-    search: String
-    sortBy: [SortPostsBy!]
-      @deprecated(reason: "sortBy has been deprecated in favour of orderBy")
-    orderBy: [PostOrderByInput!]! = []
-    first: Int
-    skip: Int! = 0
-  ): _QueryMeta
-    @deprecated(
-      reason: "This query will be removed in a future version. Please use postsCount instead."
-    )
->>>>>>> bb4f4ac9
   postsCount(where: PostWhereInput! = {}): Int
   keystone: KeystoneMeta!
 }
