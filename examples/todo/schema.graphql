type Task {
  id: ID!
  label: String
  priority: TaskPriorityType
  isComplete: Boolean
  assignedTo: Person
  finishBy: String
}

enum TaskPriorityType {
  low
  medium
  high
}

type Person {
  id: ID!
  name: String
  tasks(
    where: TaskWhereInput! = {}
    orderBy: [SortTasksBy!]! = []
    first: Int
    skip: Int! = 0
  ): [Task!]!
  tasksCount(where: TaskWhereInput! = {}): Int!
}

input TaskWhereInput {
  AND: [TaskWhereInput!]
  OR: [TaskWhereInput!]
  NOT: [TaskWhereInput!]
  id: StringFilter
  label: StringNullableFilter
  priority: StringNullableFilter
  isComplete: BoolNullableFilter
  assignedTo: PersonWhereInput
  finishBy: DateTimeNullableFilter
}

input StringFilter {
  equals: String
  in: [String!]
  notIn: [String!]
  lt: String
  lte: String
  gt: String
  gte: String
  contains: String
  startsWith: String
  endsWith: String
  not: NestedStringFilter
}

input NestedStringFilter {
  equals: String
  in: [String!]
  notIn: [String!]
  lt: String
  lte: String
  gt: String
  gte: String
  contains: String
  startsWith: String
  endsWith: String
  not: NestedStringFilter
}

input StringNullableFilter {
  equals: String
  in: [String!]
  notIn: [String!]
  lt: String
  lte: String
  gt: String
  gte: String
  contains: String
  startsWith: String
  endsWith: String
  not: NestedStringNullableFilter
}

input NestedStringNullableFilter {
  equals: String
  in: [String!]
  notIn: [String!]
  lt: String
  lte: String
  gt: String
  gte: String
  contains: String
  startsWith: String
  endsWith: String
  not: NestedStringNullableFilter
}

input BoolNullableFilter {
  equals: Boolean
  not: NestedBoolNullableFilter
}

input NestedBoolNullableFilter {
  equals: Boolean
  not: NestedBoolNullableFilter
}

input PersonWhereInput {
  AND: [PersonWhereInput!]
  OR: [PersonWhereInput!]
  NOT: [PersonWhereInput!]
  id: StringFilter
  name: StringNullableFilter
  tasks: TasksRelationFilter
}

input TasksRelationFilter {
  every: TaskWhereInput
  some: TaskWhereInput
  none: TaskWhereInput
}

input DateTimeNullableFilter {
  equals: String
  in: [String!]
  notIn: [String!]
  lt: String
  lte: String
  gt: String
  gte: String
  not: NestedDateTimeNullableFilter
}

input NestedDateTimeNullableFilter {
  equals: String
  in: [String!]
  notIn: [String!]
  lt: String
  lte: String
  gt: String
  gte: String
  not: NestedDateTimeNullableFilter
}

input SortTasksBy {
  id: OrderDirection
  label: OrderDirection
  priority: OrderDirection
  isComplete: OrderDirection
  finishBy: OrderDirection
}

enum OrderDirection {
  asc
  desc
}

input TaskWhereUniqueInput {
  id: ID
}

input PersonWhereUniqueInput {
  id: ID
}

input SortPeopleBy {
  id: OrderDirection
  name: OrderDirection
}

type Mutation {
  createTask(data: TaskCreateInput! = {}): Task
  createTasks(data: [TaskCreateInput!]!): [Task!]
  updateTask(where: TaskWhereUniqueInput!, data: TaskUpdateInput!): Task
  updateTasks(data: [TasksUpdateInput!]!): [Task!]
  deleteTask(where: TaskWhereUniqueInput!): Task
  deleteTasks(where: [TaskWhereUniqueInput!]!): [Task!]
  createPerson(data: PersonCreateInput! = {}): Person
  createPeople(data: [PersonCreateInput!]!): [Person!]
  updatePerson(where: PersonWhereUniqueInput!, data: PersonUpdateInput!): Person
  updatePeople(data: [PeopleUpdateInput!]!): [Person!]
  deletePerson(where: PersonWhereUniqueInput!): Person
  deletePeople(where: [PersonWhereUniqueInput!]!): [Person!]
}

input TaskCreateInput {
  label: String
  priority: TaskPriorityType
  isComplete: Boolean
  assignedTo: PersonRelateToOneForCreateInput
  finishBy: String
}

input PersonRelateToOneForCreateInput {
  create: PersonCreateInput
  connect: PersonWhereUniqueInput
}

input PersonCreateInput {
  name: String
<<<<<<< HEAD
  tasks: TaskRelateToManyForCreateInput! = { create: [], connect: [] }
=======
  tasks(
    where: TaskWhereInput! = {}
    search: String
    sortBy: [SortTasksBy!]
      @deprecated(reason: "sortBy has been deprecated in favour of orderBy")
    orderBy: [TaskOrderByInput!]! = []
    first: Int
    skip: Int! = 0
  ): [Task!]!
  _tasksMeta(
    where: TaskWhereInput! = {}
    search: String
    sortBy: [SortTasksBy!]
      @deprecated(reason: "sortBy has been deprecated in favour of orderBy")
    orderBy: [TaskOrderByInput!]! = []
    first: Int
    skip: Int! = 0
  ): _QueryMeta
    @deprecated(
      reason: "This query will be removed in a future version. Please use tasksCount instead."
    )
  tasksCount(where: TaskWhereInput! = {}): Int
>>>>>>> bb4f4ac9
}

input TaskRelateToManyForCreateInput {
  create: [TaskCreateInput!]! = []
  connect: [TaskWhereUniqueInput!]! = []
}

input TaskUpdateInput {
  label: String
  priority: TaskPriorityType
  isComplete: Boolean
  assignedTo: PersonRelateToOneForUpdateInput
  finishBy: String
}

input PersonRelateToOneForUpdateInput {
  create: PersonCreateInput
  connect: PersonWhereUniqueInput
}

input TasksUpdateInput {
  where: TaskWhereUniqueInput!
  data: TaskUpdateInput!
}

input PersonUpdateInput {
  name: String
  tasks: TaskRelateToManyForUpdateInput! = {
    create: []
    connect: []
    disconnect: []
    disconnectAll: false
  }
}

input TaskRelateToManyForUpdateInput {
  create: [TaskCreateInput!]! = []
  connect: [TaskWhereUniqueInput!]! = []
  disconnect: [TaskWhereUniqueInput!]! = []
  disconnectAll: Boolean! = false
}

input PeopleUpdateInput {
  where: PersonWhereUniqueInput!
  data: PersonUpdateInput!
}

type Query {
<<<<<<< HEAD
  Task(where: TaskWhereUniqueInput!): Task
  allTasks(
    where: TaskWhereInput! = {}
    orderBy: [SortTasksBy!]! = []
    first: Int
    skip: Int! = 0
  ): [Task!]
  tasksCount(where: TaskWhereInput! = {}): Int
  Person(where: PersonWhereUniqueInput!): Person
  allPeople(
    where: PersonWhereInput! = {}
    orderBy: [SortPeopleBy!]! = []
    first: Int
    skip: Int! = 0
  ): [Person!]
=======
  """
   Search for all Task items which match the where clause.
  """
  allTasks(
    where: TaskWhereInput! = {}
    search: String
    sortBy: [SortTasksBy!]
      @deprecated(reason: "sortBy has been deprecated in favour of orderBy")
    orderBy: [TaskOrderByInput!]! = []
    first: Int
    skip: Int! = 0
  ): [Task!]

  """
   Search for the Task item with the matching ID.
  """
  Task(where: TaskWhereUniqueInput!): Task

  """
   Perform a meta-query on all Task items which match the where clause.
  """
  _allTasksMeta(
    where: TaskWhereInput! = {}
    search: String
    sortBy: [SortTasksBy!]
      @deprecated(reason: "sortBy has been deprecated in favour of orderBy")
    orderBy: [TaskOrderByInput!]! = []
    first: Int
    skip: Int! = 0
  ): _QueryMeta
    @deprecated(
      reason: "This query will be removed in a future version. Please use tasksCount instead."
    )
  tasksCount(where: TaskWhereInput! = {}): Int

  """
   Search for all Person items which match the where clause.
  """
  allPeople(
    where: PersonWhereInput! = {}
    search: String
    sortBy: [SortPeopleBy!]
      @deprecated(reason: "sortBy has been deprecated in favour of orderBy")
    orderBy: [PersonOrderByInput!]! = []
    first: Int
    skip: Int! = 0
  ): [Person!]

  """
   Search for the Person item with the matching ID.
  """
  Person(where: PersonWhereUniqueInput!): Person

  """
   Perform a meta-query on all Person items which match the where clause.
  """
  _allPeopleMeta(
    where: PersonWhereInput! = {}
    search: String
    sortBy: [SortPeopleBy!]
      @deprecated(reason: "sortBy has been deprecated in favour of orderBy")
    orderBy: [PersonOrderByInput!]! = []
    first: Int
    skip: Int! = 0
  ): _QueryMeta
    @deprecated(
      reason: "This query will be removed in a future version. Please use peopleCount instead."
    )
>>>>>>> bb4f4ac9
  peopleCount(where: PersonWhereInput! = {}): Int
  keystone: KeystoneMeta!
}

type KeystoneMeta {
  adminMeta: KeystoneAdminMeta!
}

type KeystoneAdminMeta {
  enableSignout: Boolean!
  enableSessionItem: Boolean!
  lists: [KeystoneAdminUIListMeta!]!
  list(key: String!): KeystoneAdminUIListMeta
}

type KeystoneAdminUIListMeta {
  key: String!
  itemQueryName: String!
  listQueryName: String!
  hideCreate: Boolean!
  hideDelete: Boolean!
  path: String!
  label: String!
  singular: String!
  plural: String!
  description: String
  initialColumns: [String!]!
  pageSize: Int!
  labelField: String!
  fields: [KeystoneAdminUIFieldMeta!]!
  initialSort: KeystoneAdminUISort
  isHidden: Boolean!
}

type KeystoneAdminUIFieldMeta {
  path: String!
  label: String!
  isOrderable: Boolean!
  fieldMeta: JSON
  viewsIndex: Int!
  customViewsIndex: Int
  createView: KeystoneAdminUIFieldMetaCreateView!
  listView: KeystoneAdminUIFieldMetaListView!
  itemView(id: ID!): KeystoneAdminUIFieldMetaItemView
}

"""
The `JSON` scalar type represents JSON values as specified by [ECMA-404](http://www.ecma-international.org/publications/files/ECMA-ST/ECMA-404.pdf).
"""
scalar JSON
  @specifiedBy(
    url: "http://www.ecma-international.org/publications/files/ECMA-ST/ECMA-404.pdf"
  )

type KeystoneAdminUIFieldMetaCreateView {
  fieldMode: KeystoneAdminUIFieldMetaCreateViewFieldMode!
}

enum KeystoneAdminUIFieldMetaCreateViewFieldMode {
  edit
  hidden
}

type KeystoneAdminUIFieldMetaListView {
  fieldMode: KeystoneAdminUIFieldMetaListViewFieldMode!
}

enum KeystoneAdminUIFieldMetaListViewFieldMode {
  read
  hidden
}

type KeystoneAdminUIFieldMetaItemView {
  fieldMode: KeystoneAdminUIFieldMetaItemViewFieldMode!
}

enum KeystoneAdminUIFieldMetaItemViewFieldMode {
  edit
  read
  hidden
}

type KeystoneAdminUISort {
  field: String!
  direction: KeystoneAdminUISortDirection!
}

enum KeystoneAdminUISortDirection {
  ASC
  DESC
}<|MERGE_RESOLUTION|>--- conflicted
+++ resolved
@@ -18,7 +18,7 @@
   name: String
   tasks(
     where: TaskWhereInput! = {}
-    orderBy: [SortTasksBy!]! = []
+    orderBy: [TaskOrderByInput!]! = []
     first: Int
     skip: Int! = 0
   ): [Task!]!
@@ -28,119 +28,65 @@
 input TaskWhereInput {
   AND: [TaskWhereInput!]
   OR: [TaskWhereInput!]
-  NOT: [TaskWhereInput!]
-  id: StringFilter
-  label: StringNullableFilter
-  priority: StringNullableFilter
-  isComplete: BoolNullableFilter
+  id: ID
+  id_not: ID
+  id_lt: ID
+  id_lte: ID
+  id_gt: ID
+  id_gte: ID
+  id_in: [ID]
+  id_not_in: [ID]
+  label: String
+  label_not: String
+  label_contains: String
+  label_not_contains: String
+  label_in: [String]
+  label_not_in: [String]
+  priority: TaskPriorityType
+  priority_not: TaskPriorityType
+  priority_lt: TaskPriorityType
+  priority_lte: TaskPriorityType
+  priority_gt: TaskPriorityType
+  priority_gte: TaskPriorityType
+  priority_in: [TaskPriorityType]
+  priority_not_in: [TaskPriorityType]
+  isComplete: Boolean
+  isComplete_not: Boolean
+  assignedTo_is_null: Boolean
   assignedTo: PersonWhereInput
-  finishBy: DateTimeNullableFilter
-}
-
-input StringFilter {
-  equals: String
-  in: [String!]
-  notIn: [String!]
-  lt: String
-  lte: String
-  gt: String
-  gte: String
-  contains: String
-  startsWith: String
-  endsWith: String
-  not: NestedStringFilter
-}
-
-input NestedStringFilter {
-  equals: String
-  in: [String!]
-  notIn: [String!]
-  lt: String
-  lte: String
-  gt: String
-  gte: String
-  contains: String
-  startsWith: String
-  endsWith: String
-  not: NestedStringFilter
-}
-
-input StringNullableFilter {
-  equals: String
-  in: [String!]
-  notIn: [String!]
-  lt: String
-  lte: String
-  gt: String
-  gte: String
-  contains: String
-  startsWith: String
-  endsWith: String
-  not: NestedStringNullableFilter
-}
-
-input NestedStringNullableFilter {
-  equals: String
-  in: [String!]
-  notIn: [String!]
-  lt: String
-  lte: String
-  gt: String
-  gte: String
-  contains: String
-  startsWith: String
-  endsWith: String
-  not: NestedStringNullableFilter
-}
-
-input BoolNullableFilter {
-  equals: Boolean
-  not: NestedBoolNullableFilter
-}
-
-input NestedBoolNullableFilter {
-  equals: Boolean
-  not: NestedBoolNullableFilter
+  finishBy: String
+  finishBy_not: String
+  finishBy_lt: String
+  finishBy_lte: String
+  finishBy_gt: String
+  finishBy_gte: String
+  finishBy_in: [String]
+  finishBy_not_in: [String]
 }
 
 input PersonWhereInput {
   AND: [PersonWhereInput!]
   OR: [PersonWhereInput!]
-  NOT: [PersonWhereInput!]
-  id: StringFilter
-  name: StringNullableFilter
-  tasks: TasksRelationFilter
-}
-
-input TasksRelationFilter {
-  every: TaskWhereInput
-  some: TaskWhereInput
-  none: TaskWhereInput
-}
-
-input DateTimeNullableFilter {
-  equals: String
-  in: [String!]
-  notIn: [String!]
-  lt: String
-  lte: String
-  gt: String
-  gte: String
-  not: NestedDateTimeNullableFilter
-}
-
-input NestedDateTimeNullableFilter {
-  equals: String
-  in: [String!]
-  notIn: [String!]
-  lt: String
-  lte: String
-  gt: String
-  gte: String
-  not: NestedDateTimeNullableFilter
-}
-
-input SortTasksBy {
+  id: ID
+  id_not: ID
+  id_lt: ID
+  id_lte: ID
+  id_gt: ID
+  id_gte: ID
+  id_in: [ID]
+  id_not_in: [ID]
+  name: String
+  name_not: String
+  name_contains: String
+  name_not_contains: String
+  name_in: [String]
+  name_not_in: [String]
+  tasks_every: TaskWhereInput
+  tasks_some: TaskWhereInput
+  tasks_none: TaskWhereInput
+}
+
+input TaskOrderByInput {
   id: OrderDirection
   label: OrderDirection
   priority: OrderDirection
@@ -161,7 +107,7 @@
   id: ID
 }
 
-input SortPeopleBy {
+input PersonOrderByInput {
   id: OrderDirection
   name: OrderDirection
 }
@@ -196,32 +142,7 @@
 
 input PersonCreateInput {
   name: String
-<<<<<<< HEAD
   tasks: TaskRelateToManyForCreateInput! = { create: [], connect: [] }
-=======
-  tasks(
-    where: TaskWhereInput! = {}
-    search: String
-    sortBy: [SortTasksBy!]
-      @deprecated(reason: "sortBy has been deprecated in favour of orderBy")
-    orderBy: [TaskOrderByInput!]! = []
-    first: Int
-    skip: Int! = 0
-  ): [Task!]!
-  _tasksMeta(
-    where: TaskWhereInput! = {}
-    search: String
-    sortBy: [SortTasksBy!]
-      @deprecated(reason: "sortBy has been deprecated in favour of orderBy")
-    orderBy: [TaskOrderByInput!]! = []
-    first: Int
-    skip: Int! = 0
-  ): _QueryMeta
-    @deprecated(
-      reason: "This query will be removed in a future version. Please use tasksCount instead."
-    )
-  tasksCount(where: TaskWhereInput! = {}): Int
->>>>>>> bb4f4ac9
 }
 
 input TaskRelateToManyForCreateInput {
@@ -270,11 +191,10 @@
 }
 
 type Query {
-<<<<<<< HEAD
   Task(where: TaskWhereUniqueInput!): Task
   allTasks(
     where: TaskWhereInput! = {}
-    orderBy: [SortTasksBy!]! = []
+    orderBy: [TaskOrderByInput!]! = []
     first: Int
     skip: Int! = 0
   ): [Task!]
@@ -282,80 +202,10 @@
   Person(where: PersonWhereUniqueInput!): Person
   allPeople(
     where: PersonWhereInput! = {}
-    orderBy: [SortPeopleBy!]! = []
-    first: Int
-    skip: Int! = 0
-  ): [Person!]
-=======
-  """
-   Search for all Task items which match the where clause.
-  """
-  allTasks(
-    where: TaskWhereInput! = {}
-    search: String
-    sortBy: [SortTasksBy!]
-      @deprecated(reason: "sortBy has been deprecated in favour of orderBy")
-    orderBy: [TaskOrderByInput!]! = []
-    first: Int
-    skip: Int! = 0
-  ): [Task!]
-
-  """
-   Search for the Task item with the matching ID.
-  """
-  Task(where: TaskWhereUniqueInput!): Task
-
-  """
-   Perform a meta-query on all Task items which match the where clause.
-  """
-  _allTasksMeta(
-    where: TaskWhereInput! = {}
-    search: String
-    sortBy: [SortTasksBy!]
-      @deprecated(reason: "sortBy has been deprecated in favour of orderBy")
-    orderBy: [TaskOrderByInput!]! = []
-    first: Int
-    skip: Int! = 0
-  ): _QueryMeta
-    @deprecated(
-      reason: "This query will be removed in a future version. Please use tasksCount instead."
-    )
-  tasksCount(where: TaskWhereInput! = {}): Int
-
-  """
-   Search for all Person items which match the where clause.
-  """
-  allPeople(
-    where: PersonWhereInput! = {}
-    search: String
-    sortBy: [SortPeopleBy!]
-      @deprecated(reason: "sortBy has been deprecated in favour of orderBy")
     orderBy: [PersonOrderByInput!]! = []
     first: Int
     skip: Int! = 0
   ): [Person!]
-
-  """
-   Search for the Person item with the matching ID.
-  """
-  Person(where: PersonWhereUniqueInput!): Person
-
-  """
-   Perform a meta-query on all Person items which match the where clause.
-  """
-  _allPeopleMeta(
-    where: PersonWhereInput! = {}
-    search: String
-    sortBy: [SortPeopleBy!]
-      @deprecated(reason: "sortBy has been deprecated in favour of orderBy")
-    orderBy: [PersonOrderByInput!]! = []
-    first: Int
-    skip: Int! = 0
-  ): _QueryMeta
-    @deprecated(
-      reason: "This query will be removed in a future version. Please use peopleCount instead."
-    )
->>>>>>> bb4f4ac9
   peopleCount(where: PersonWhereInput! = {}): Int
   keystone: KeystoneMeta!
 }
