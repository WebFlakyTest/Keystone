type Task {
  id: ID
  label: String
  priority: TaskPriorityType
  isComplete: Boolean
  assignedTo: Person
  finishBy: String
}

enum TaskPriorityType {
  low
  medium
  high
}

<<<<<<< HEAD
type Person {
  id: ID
  name: String
  tasks(
    where: TaskWhereInput! = {}
    orderBy: [SortTasksBy!]! = []
    first: Int
    skip: Int! = 0
  ): [Task!]!
  _tasksMeta(
    where: TaskWhereInput! = {}
    orderBy: [SortTasksBy!]! = []
    first: Int
    skip: Int! = 0
  ): _QueryMeta
=======
enum SortTasksBy {
  id_ASC
  id_DESC
  label_ASC
  label_DESC
  priority_ASC
  priority_DESC
  isComplete_ASC
  isComplete_DESC
  finishBy_ASC
  finishBy_DESC
>>>>>>> 53225b0e
}

input TaskWhereInput {
  AND: [TaskWhereInput!]
  OR: [TaskWhereInput!]
  NOT: [TaskWhereInput!]
}

input SortTasksBy {
  id: OrderDirection
  label: OrderDirection
  priority: OrderDirection
  isComplete: OrderDirection
  finishBy: OrderDirection
}

enum OrderDirection {
  asc
  desc
}

type _QueryMeta {
  count: Int
}

input TaskWhereUniqueInput {
  id: ID
}

input PersonWhereUniqueInput {
  id: ID
}

input PersonWhereInput {
  AND: [PersonWhereInput!]
  OR: [PersonWhereInput!]
  NOT: [PersonWhereInput!]
}

input SortPeopleBy {
  id: OrderDirection
  name: OrderDirection
}

type Mutation {
  createTask(data: TaskCreateInput! = {}): Task!
  createTasks(data: [TasksCreateInput!]! = []): [Task!]!
  updateTask(where: TaskWhereUniqueInput!, data: TaskUpdateInput!): Task
  updateTasks(data: [TasksUpdateInput!]!): Task
  deleteTask(id: ID!): Task
  deleteTasks(ids: [ID!]!): [Task!]!
  createPerson(data: PersonCreateInput! = {}): Person!
  createPeople(data: [PeopleCreateInput!]! = []): [Person!]!
  updatePerson(where: PersonWhereUniqueInput!, data: PersonUpdateInput!): Person
  updatePeople(data: [PeopleUpdateInput!]!): Person
  deletePerson(id: ID!): Person
  deletePeople(ids: [ID!]!): [Person!]!
}

input TaskCreateInput {
  label: String
  priority: TaskPriorityType
  isComplete: Boolean
  finishBy: String
}

<<<<<<< HEAD
input TasksCreateInput {
  data: TaskCreateInput!
=======
enum SortPeopleBy {
  id_ASC
  id_DESC
  name_ASC
  name_DESC
>>>>>>> 53225b0e
}

input TaskUpdateInput {
  label: String
  priority: TaskPriorityType
  isComplete: Boolean
  finishBy: String
}

input TasksUpdateInput {
  where: TaskWhereUniqueInput!
  data: TaskUpdateInput!
}

input PersonCreateInput {
  name: String
}

input PeopleCreateInput {
  data: PersonCreateInput!
}

input PersonUpdateInput {
  name: String
}

input PeopleUpdateInput {
  where: PersonWhereUniqueInput!
  data: PersonUpdateInput!
}

type Query {
  Task(where: TaskWhereUniqueInput!): Task
  allTasks(
    where: TaskWhereInput! = {}
    orderBy: [SortTasksBy!]! = []
    first: Int
    skip: Int! = 0
  ): [Task!]!
  _allTasksMeta(
    where: TaskWhereInput! = {}
    orderBy: [SortTasksBy!]! = []
    first: Int
    skip: Int! = 0
  ): _QueryMeta
  Person(where: PersonWhereUniqueInput!): Person
  allPeople(
    where: PersonWhereInput! = {}
    orderBy: [SortPeopleBy!]! = []
    first: Int
    skip: Int! = 0
  ): [Person!]!
  _allPeopleMeta(
    where: PersonWhereInput! = {}
    orderBy: [SortPeopleBy!]! = []
    first: Int
    skip: Int! = 0
  ): _QueryMeta
  keystone: KeystoneMeta!
}

type KeystoneMeta {
  adminMeta: KeystoneAdminMeta!
}

type KeystoneAdminMeta {
  enableSignout: Boolean!
  enableSessionItem: Boolean!
  lists: [KeystoneAdminUIListMeta!]!
  list(key: String!): KeystoneAdminUIListMeta
}

type KeystoneAdminUIListMeta {
  key: String!
  itemQueryName: String!
  listQueryName: String!
  hideCreate: Boolean!
  hideDelete: Boolean!
  path: String!
  label: String!
  singular: String!
  plural: String!
  description: String
  initialColumns: [String!]!
  pageSize: Int!
  labelField: String!
  fields: [KeystoneAdminUIFieldMeta!]!
  initialSort: KeystoneAdminUISort
  isHidden: Boolean!
}

type KeystoneAdminUIFieldMeta {
  path: String!
  label: String!
  isOrderable: Boolean!
  fieldMeta: JSON
  viewsIndex: Int!
  customViewsIndex: Int
  createView: KeystoneAdminUIFieldMetaCreateView!
  listView: KeystoneAdminUIFieldMetaListView!
  itemView(id: ID!): KeystoneAdminUIFieldMetaItemView
}

"""
The `JSON` scalar type represents JSON values as specified by [ECMA-404](http://www.ecma-international.org/publications/files/ECMA-ST/ECMA-404.pdf).
"""
scalar JSON
  @specifiedBy(
    url: "http://www.ecma-international.org/publications/files/ECMA-ST/ECMA-404.pdf"
  )

type KeystoneAdminUIFieldMetaCreateView {
  fieldMode: KeystoneAdminUIFieldMetaCreateViewFieldMode!
}

enum KeystoneAdminUIFieldMetaCreateViewFieldMode {
  edit
  hidden
}

type KeystoneAdminUIFieldMetaListView {
  fieldMode: KeystoneAdminUIFieldMetaListViewFieldMode!
}

enum KeystoneAdminUIFieldMetaListViewFieldMode {
  read
  hidden
}

type KeystoneAdminUIFieldMetaItemView {
  fieldMode: KeystoneAdminUIFieldMetaItemViewFieldMode!
}

enum KeystoneAdminUIFieldMetaItemViewFieldMode {
  edit
  read
  hidden
}

type KeystoneAdminUISort {
  field: String!
  direction: KeystoneAdminUISortDirection!
}

enum KeystoneAdminUISortDirection {
  ASC
  DESC
}<|MERGE_RESOLUTION|>--- conflicted
+++ resolved
@@ -13,7 +13,6 @@
   high
 }
 
-<<<<<<< HEAD
 type Person {
   id: ID
   name: String
@@ -29,19 +28,6 @@
     first: Int
     skip: Int! = 0
   ): _QueryMeta
-=======
-enum SortTasksBy {
-  id_ASC
-  id_DESC
-  label_ASC
-  label_DESC
-  priority_ASC
-  priority_DESC
-  isComplete_ASC
-  isComplete_DESC
-  finishBy_ASC
-  finishBy_DESC
->>>>>>> 53225b0e
 }
 
 input TaskWhereInput {
@@ -108,16 +94,8 @@
   finishBy: String
 }
 
-<<<<<<< HEAD
 input TasksCreateInput {
   data: TaskCreateInput!
-=======
-enum SortPeopleBy {
-  id_ASC
-  id_DESC
-  name_ASC
-  name_DESC
->>>>>>> 53225b0e
 }
 
 input TaskUpdateInput {
@@ -225,9 +203,7 @@
 The `JSON` scalar type represents JSON values as specified by [ECMA-404](http://www.ecma-international.org/publications/files/ECMA-ST/ECMA-404.pdf).
 """
 scalar JSON
-  @specifiedBy(
-    url: "http://www.ecma-international.org/publications/files/ECMA-ST/ECMA-404.pdf"
-  )
+  @specifiedBy(url: "http://www.ecma-international.org/publications/files/ECMA-ST/ECMA-404.pdf")
 
 type KeystoneAdminUIFieldMetaCreateView {
   fieldMode: KeystoneAdminUIFieldMetaCreateViewFieldMode!
