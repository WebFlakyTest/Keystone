type Task {
  id: ID!
  label: String
  priority: TaskPriorityType
  isComplete: Boolean
  assignedTo: Person
  finishBy: String
}

<<<<<<< HEAD
enum TaskPriorityType {
  low
  medium
  high
=======
input TaskWhereInput {
  AND: [TaskWhereInput]
  OR: [TaskWhereInput]
  id: ID
  id_not: ID
  id_lt: ID
  id_lte: ID
  id_gt: ID
  id_gte: ID
  id_in: [ID]
  id_not_in: [ID]
  label: String
  label_not: String
  label_contains: String
  label_not_contains: String
  label_in: [String]
  label_not_in: [String]
  priority: TaskPriorityType
  priority_not: TaskPriorityType
  priority_in: [TaskPriorityType]
  priority_not_in: [TaskPriorityType]
  isComplete: Boolean
  isComplete_not: Boolean
  assignedTo: PersonWhereInput
  assignedTo_is_null: Boolean
  finishBy: String
  finishBy_not: String
  finishBy_lt: String
  finishBy_lte: String
  finishBy_gt: String
  finishBy_gte: String
  finishBy_in: [String]
  finishBy_not_in: [String]
}

input TaskWhereUniqueInput {
  id: ID!
}

enum SortTasksBy {
  id_ASC
  id_DESC
  label_ASC
  label_DESC
  priority_ASC
  priority_DESC
  isComplete_ASC
  isComplete_DESC
  finishBy_ASC
  finishBy_DESC
}

input TaskOrderByInput {
  id: OrderDirection
  label: OrderDirection
  priority: OrderDirection
  isComplete: OrderDirection
  finishBy: OrderDirection
}

enum OrderDirection {
  asc
  desc
}

input TaskUpdateInput {
  label: String
  priority: TaskPriorityType
  isComplete: Boolean
  assignedTo: PersonRelateToOneInput
  finishBy: String
>>>>>>> 08478b8a
}

type Person {
  id: ID!
  name: String
  tasks(
    where: TaskWhereInput! = {}
    orderBy: [SortTasksBy!]! = []
    first: Int
    skip: Int! = 0
  ): [Task!]!
  tasksCount(where: TaskWhereInput! = {}): Int!
}

input TaskWhereInput {
  AND: [TaskWhereInput!]
  OR: [TaskWhereInput!]
  NOT: [TaskWhereInput!]
  id: StringFilter
  label: StringNullableFilter
  priority: StringNullableFilter
  isComplete: BoolNullableFilter
  assignedTo: PersonWhereInput
  finishBy: DateTimeNullableFilter
}

input StringFilter {
  equals: String
  in: [String!]
  notIn: [String!]
  lt: String
  lte: String
  gt: String
  gte: String
  contains: String
  startsWith: String
  endsWith: String
  not: NestedStringFilter
}

input NestedStringFilter {
  equals: String
  in: [String!]
  notIn: [String!]
  lt: String
  lte: String
  gt: String
  gte: String
  contains: String
  startsWith: String
  endsWith: String
  not: NestedStringFilter
}

input StringNullableFilter {
  equals: String
  in: [String!]
  notIn: [String!]
  lt: String
  lte: String
  gt: String
  gte: String
  contains: String
  startsWith: String
  endsWith: String
  not: NestedStringNullableFilter
}

input NestedStringNullableFilter {
  equals: String
  in: [String!]
  notIn: [String!]
  lt: String
  lte: String
  gt: String
  gte: String
  contains: String
  startsWith: String
  endsWith: String
  not: NestedStringNullableFilter
}

input BoolNullableFilter {
  equals: Boolean
  not: NestedBoolNullableFilter
}

input NestedBoolNullableFilter {
  equals: Boolean
  not: NestedBoolNullableFilter
}

input PersonWhereInput {
  AND: [PersonWhereInput!]
  OR: [PersonWhereInput!]
  NOT: [PersonWhereInput!]
  id: StringFilter
  name: StringNullableFilter
  tasks: TasksRelationFilter
}

input TasksRelationFilter {
  every: TaskWhereInput
  some: TaskWhereInput
  none: TaskWhereInput
}

input DateTimeNullableFilter {
  equals: String
  in: [String!]
  notIn: [String!]
  lt: String
  lte: String
  gt: String
  gte: String
  not: NestedDateTimeNullableFilter
}

input NestedDateTimeNullableFilter {
  equals: String
  in: [String!]
  notIn: [String!]
  lt: String
  lte: String
  gt: String
  gte: String
  not: NestedDateTimeNullableFilter
}

input SortTasksBy {
  id: OrderDirection
  label: OrderDirection
  priority: OrderDirection
  isComplete: OrderDirection
  finishBy: OrderDirection
}

<<<<<<< HEAD
enum OrderDirection {
  asc
  desc
=======
"""
 A keystone list
"""
type Person {
  id: ID!
  name: String
  tasks(
    where: TaskWhereInput
    search: String
    sortBy: [SortTasksBy!]
      @deprecated(reason: "sortBy has been deprecated in favour of orderBy")
    orderBy: [TaskOrderByInput!]! = []
    first: Int
    skip: Int! = 0
  ): [Task!]!
  _tasksMeta(
    where: TaskWhereInput
    search: String
    sortBy: [SortTasksBy!]
      @deprecated(reason: "sortBy has been deprecated in favour of orderBy")
    orderBy: [TaskOrderByInput!]! = []
    first: Int
    skip: Int! = 0
  ): _QueryMeta
>>>>>>> master
}

input TaskWhereUniqueInput {
  id: ID
}

input PersonWhereUniqueInput {
  id: ID
}

input SortPeopleBy {
  id: OrderDirection
  name: OrderDirection
}

<<<<<<< HEAD
type Mutation {
  createTask(data: TaskCreateInput! = {}): Task
  createTasks(data: [TaskCreateInput!]!): [Task!]
  updateTask(where: TaskWhereUniqueInput!, data: TaskUpdateInput!): Task
  updateTasks(data: [TasksUpdateInput!]!): [Task!]
  deleteTask(where: TaskWhereUniqueInput!): Task
  deleteTasks(where: [TaskWhereUniqueInput!]!): [Task!]
  createPerson(data: PersonCreateInput! = {}): Person
  createPeople(data: [PersonCreateInput!]!): [Person!]
  updatePerson(where: PersonWhereUniqueInput!, data: PersonUpdateInput!): Person
  updatePeople(data: [PeopleUpdateInput!]!): [Person!]
  deletePerson(where: PersonWhereUniqueInput!): Person
  deletePeople(where: [PersonWhereUniqueInput!]!): [Person!]
=======
input PersonOrderByInput {
  id: OrderDirection
  name: OrderDirection
}

input PersonUpdateInput {
  name: String
  tasks: TaskRelateToManyInput
>>>>>>> 08478b8a
}

input TaskCreateInput {
  label: String
  priority: TaskPriorityType
  isComplete: Boolean
  assignedTo: PersonRelateToOneForCreateInput
  finishBy: String
}

input PersonRelateToOneForCreateInput {
  create: PersonCreateInput
  connect: PersonWhereUniqueInput
}

input PersonCreateInput {
  name: String
  tasks: TaskRelateToManyForCreateInput! = { create: [], connect: [] }
}

input TaskRelateToManyForCreateInput {
  create: [TaskCreateInput!]! = []
  connect: [TaskWhereUniqueInput!]! = []
}

input TaskUpdateInput {
  label: String
  priority: TaskPriorityType
  isComplete: Boolean
  assignedTo: PersonRelateToOneForUpdateInput
  finishBy: String
}

input PersonRelateToOneForUpdateInput {
  create: PersonCreateInput
  connect: PersonWhereUniqueInput
}

input TasksUpdateInput {
  where: TaskWhereUniqueInput!
  data: TaskUpdateInput!
}

input PersonUpdateInput {
  name: String
  tasks: TaskRelateToManyForUpdateInput! = {
    create: []
    connect: []
    disconnect: []
    disconnectAll: false
  }
}

input TaskRelateToManyForUpdateInput {
  create: [TaskCreateInput!]! = []
  connect: [TaskWhereUniqueInput!]! = []
  disconnect: [TaskWhereUniqueInput!]! = []
  disconnectAll: Boolean! = false
}

input PeopleUpdateInput {
  where: PersonWhereUniqueInput!
  data: PersonUpdateInput!
}

type Query {
<<<<<<< HEAD
  Task(where: TaskWhereUniqueInput!): Task
  allTasks(
    where: TaskWhereInput! = {}
    orderBy: [SortTasksBy!]! = []
    first: Int
    skip: Int! = 0
  ): [Task!]
  allTasksCount(where: TaskWhereInput! = {}): Int
=======
  """
   Search for all Task items which match the where clause.
  """
  allTasks(
    where: TaskWhereInput
    search: String
    sortBy: [SortTasksBy!]
      @deprecated(reason: "sortBy has been deprecated in favour of orderBy")
    orderBy: [TaskOrderByInput!]! = []
    first: Int
    skip: Int! = 0
  ): [Task]

  """
   Search for the Task item with the matching ID.
  """
  Task(where: TaskWhereUniqueInput!): Task

  """
   Perform a meta-query on all Task items which match the where clause.
  """
  _allTasksMeta(
    where: TaskWhereInput
    search: String
    sortBy: [SortTasksBy!]
      @deprecated(reason: "sortBy has been deprecated in favour of orderBy")
    orderBy: [TaskOrderByInput!]! = []
    first: Int
    skip: Int! = 0
  ): _QueryMeta
    @deprecated(
      reason: "This query will be removed in a future version. Please use tasksCount instead."
    )
  tasksCount(where: TaskWhereInput! = {}): Int!

  """
   Search for all Person items which match the where clause.
  """
  allPeople(
    where: PersonWhereInput
    search: String
    sortBy: [SortPeopleBy!]
      @deprecated(reason: "sortBy has been deprecated in favour of orderBy")
    orderBy: [PersonOrderByInput!]! = []
    first: Int
    skip: Int! = 0
  ): [Person]

  """
   Search for the Person item with the matching ID.
  """
>>>>>>> master
  Person(where: PersonWhereUniqueInput!): Person
<<<<<<< HEAD
  allPeople(
    where: PersonWhereInput! = {}
    orderBy: [SortPeopleBy!]! = []
=======

  """
   Perform a meta-query on all Person items which match the where clause.
  """
  _allPeopleMeta(
    where: PersonWhereInput
    search: String
    sortBy: [SortPeopleBy!]
      @deprecated(reason: "sortBy has been deprecated in favour of orderBy")
    orderBy: [PersonOrderByInput!]! = []
>>>>>>> 08478b8a
    first: Int
    skip: Int! = 0
<<<<<<< HEAD
  ): [Person!]
  allPeopleCount(where: PersonWhereInput! = {}): Int
=======
  ): _QueryMeta
<<<<<<< HEAD
>>>>>>> master
=======
    @deprecated(
      reason: "This query will be removed in a future version. Please use peopleCount instead."
    )
  peopleCount(where: PersonWhereInput! = {}): Int!
>>>>>>> 08478b8a
  keystone: KeystoneMeta!
}

type KeystoneMeta {
  adminMeta: KeystoneAdminMeta!
}

type KeystoneAdminMeta {
  enableSignout: Boolean!
  enableSessionItem: Boolean!
  lists: [KeystoneAdminUIListMeta!]!
  list(key: String!): KeystoneAdminUIListMeta
}

type KeystoneAdminUIListMeta {
  key: String!
  itemQueryName: String!
  listQueryName: String!
  hideCreate: Boolean!
  hideDelete: Boolean!
  path: String!
  label: String!
  singular: String!
  plural: String!
  description: String
  initialColumns: [String!]!
  pageSize: Int!
  labelField: String!
  fields: [KeystoneAdminUIFieldMeta!]!
  initialSort: KeystoneAdminUISort
  isHidden: Boolean!
}

type KeystoneAdminUIFieldMeta {
  path: String!
  label: String!
  isOrderable: Boolean!
  fieldMeta: JSON
  viewsIndex: Int!
  customViewsIndex: Int
  createView: KeystoneAdminUIFieldMetaCreateView!
  listView: KeystoneAdminUIFieldMetaListView!
  itemView(id: ID!): KeystoneAdminUIFieldMetaItemView
}

"""
The `JSON` scalar type represents JSON values as specified by [ECMA-404](http://www.ecma-international.org/publications/files/ECMA-ST/ECMA-404.pdf).
"""
scalar JSON
  @specifiedBy(
    url: "http://www.ecma-international.org/publications/files/ECMA-ST/ECMA-404.pdf"
  )

type KeystoneAdminUIFieldMetaCreateView {
  fieldMode: KeystoneAdminUIFieldMetaCreateViewFieldMode!
}

enum KeystoneAdminUIFieldMetaCreateViewFieldMode {
  edit
  hidden
}

type KeystoneAdminUIFieldMetaListView {
  fieldMode: KeystoneAdminUIFieldMetaListViewFieldMode!
}

enum KeystoneAdminUIFieldMetaListViewFieldMode {
  read
  hidden
}

type KeystoneAdminUIFieldMetaItemView {
  fieldMode: KeystoneAdminUIFieldMetaItemViewFieldMode!
}

enum KeystoneAdminUIFieldMetaItemViewFieldMode {
  edit
  read
  hidden
}

type KeystoneAdminUISort {
  field: String!
  direction: KeystoneAdminUISortDirection!
}

enum KeystoneAdminUISortDirection {
  ASC
  DESC
}<|MERGE_RESOLUTION|>--- conflicted
+++ resolved
@@ -7,84 +7,10 @@
   finishBy: String
 }
 
-<<<<<<< HEAD
 enum TaskPriorityType {
   low
   medium
   high
-=======
-input TaskWhereInput {
-  AND: [TaskWhereInput]
-  OR: [TaskWhereInput]
-  id: ID
-  id_not: ID
-  id_lt: ID
-  id_lte: ID
-  id_gt: ID
-  id_gte: ID
-  id_in: [ID]
-  id_not_in: [ID]
-  label: String
-  label_not: String
-  label_contains: String
-  label_not_contains: String
-  label_in: [String]
-  label_not_in: [String]
-  priority: TaskPriorityType
-  priority_not: TaskPriorityType
-  priority_in: [TaskPriorityType]
-  priority_not_in: [TaskPriorityType]
-  isComplete: Boolean
-  isComplete_not: Boolean
-  assignedTo: PersonWhereInput
-  assignedTo_is_null: Boolean
-  finishBy: String
-  finishBy_not: String
-  finishBy_lt: String
-  finishBy_lte: String
-  finishBy_gt: String
-  finishBy_gte: String
-  finishBy_in: [String]
-  finishBy_not_in: [String]
-}
-
-input TaskWhereUniqueInput {
-  id: ID!
-}
-
-enum SortTasksBy {
-  id_ASC
-  id_DESC
-  label_ASC
-  label_DESC
-  priority_ASC
-  priority_DESC
-  isComplete_ASC
-  isComplete_DESC
-  finishBy_ASC
-  finishBy_DESC
-}
-
-input TaskOrderByInput {
-  id: OrderDirection
-  label: OrderDirection
-  priority: OrderDirection
-  isComplete: OrderDirection
-  finishBy: OrderDirection
-}
-
-enum OrderDirection {
-  asc
-  desc
-}
-
-input TaskUpdateInput {
-  label: String
-  priority: TaskPriorityType
-  isComplete: Boolean
-  assignedTo: PersonRelateToOneInput
-  finishBy: String
->>>>>>> 08478b8a
 }
 
 type Person {
@@ -222,36 +148,9 @@
   finishBy: OrderDirection
 }
 
-<<<<<<< HEAD
 enum OrderDirection {
   asc
   desc
-=======
-"""
- A keystone list
-"""
-type Person {
-  id: ID!
-  name: String
-  tasks(
-    where: TaskWhereInput
-    search: String
-    sortBy: [SortTasksBy!]
-      @deprecated(reason: "sortBy has been deprecated in favour of orderBy")
-    orderBy: [TaskOrderByInput!]! = []
-    first: Int
-    skip: Int! = 0
-  ): [Task!]!
-  _tasksMeta(
-    where: TaskWhereInput
-    search: String
-    sortBy: [SortTasksBy!]
-      @deprecated(reason: "sortBy has been deprecated in favour of orderBy")
-    orderBy: [TaskOrderByInput!]! = []
-    first: Int
-    skip: Int! = 0
-  ): _QueryMeta
->>>>>>> master
 }
 
 input TaskWhereUniqueInput {
@@ -267,7 +166,6 @@
   name: OrderDirection
 }
 
-<<<<<<< HEAD
 type Mutation {
   createTask(data: TaskCreateInput! = {}): Task
   createTasks(data: [TaskCreateInput!]!): [Task!]
@@ -281,16 +179,6 @@
   updatePeople(data: [PeopleUpdateInput!]!): [Person!]
   deletePerson(where: PersonWhereUniqueInput!): Person
   deletePeople(where: [PersonWhereUniqueInput!]!): [Person!]
-=======
-input PersonOrderByInput {
-  id: OrderDirection
-  name: OrderDirection
-}
-
-input PersonUpdateInput {
-  name: String
-  tasks: TaskRelateToManyInput
->>>>>>> 08478b8a
 }
 
 input TaskCreateInput {
@@ -357,7 +245,6 @@
 }
 
 type Query {
-<<<<<<< HEAD
   Task(where: TaskWhereUniqueInput!): Task
   allTasks(
     where: TaskWhereInput! = {}
@@ -365,92 +252,15 @@
     first: Int
     skip: Int! = 0
   ): [Task!]
-  allTasksCount(where: TaskWhereInput! = {}): Int
-=======
-  """
-   Search for all Task items which match the where clause.
-  """
-  allTasks(
-    where: TaskWhereInput
-    search: String
-    sortBy: [SortTasksBy!]
-      @deprecated(reason: "sortBy has been deprecated in favour of orderBy")
-    orderBy: [TaskOrderByInput!]! = []
-    first: Int
-    skip: Int! = 0
-  ): [Task]
-
-  """
-   Search for the Task item with the matching ID.
-  """
-  Task(where: TaskWhereUniqueInput!): Task
-
-  """
-   Perform a meta-query on all Task items which match the where clause.
-  """
-  _allTasksMeta(
-    where: TaskWhereInput
-    search: String
-    sortBy: [SortTasksBy!]
-      @deprecated(reason: "sortBy has been deprecated in favour of orderBy")
-    orderBy: [TaskOrderByInput!]! = []
-    first: Int
-    skip: Int! = 0
-  ): _QueryMeta
-    @deprecated(
-      reason: "This query will be removed in a future version. Please use tasksCount instead."
-    )
-  tasksCount(where: TaskWhereInput! = {}): Int!
-
-  """
-   Search for all Person items which match the where clause.
-  """
-  allPeople(
-    where: PersonWhereInput
-    search: String
-    sortBy: [SortPeopleBy!]
-      @deprecated(reason: "sortBy has been deprecated in favour of orderBy")
-    orderBy: [PersonOrderByInput!]! = []
-    first: Int
-    skip: Int! = 0
-  ): [Person]
-
-  """
-   Search for the Person item with the matching ID.
-  """
->>>>>>> master
+  tasksCount(where: TaskWhereInput! = {}): Int
   Person(where: PersonWhereUniqueInput!): Person
-<<<<<<< HEAD
   allPeople(
     where: PersonWhereInput! = {}
     orderBy: [SortPeopleBy!]! = []
-=======
-
-  """
-   Perform a meta-query on all Person items which match the where clause.
-  """
-  _allPeopleMeta(
-    where: PersonWhereInput
-    search: String
-    sortBy: [SortPeopleBy!]
-      @deprecated(reason: "sortBy has been deprecated in favour of orderBy")
-    orderBy: [PersonOrderByInput!]! = []
->>>>>>> 08478b8a
     first: Int
     skip: Int! = 0
-<<<<<<< HEAD
   ): [Person!]
-  allPeopleCount(where: PersonWhereInput! = {}): Int
-=======
-  ): _QueryMeta
-<<<<<<< HEAD
->>>>>>> master
-=======
-    @deprecated(
-      reason: "This query will be removed in a future version. Please use peopleCount instead."
-    )
-  peopleCount(where: PersonWhereInput! = {}): Int!
->>>>>>> 08478b8a
+  peopleCount(where: PersonWhereInput! = {}): Int
   keystone: KeystoneMeta!
 }
 
