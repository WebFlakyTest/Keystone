--- conflicted
+++ resolved
@@ -25,7 +25,6 @@
   isAdmin: BoolNullableFilter
 }
 
-<<<<<<< HEAD
 input StringFilter {
   equals: String
   in: [String!]
@@ -38,25 +37,6 @@
   startsWith: String
   endsWith: String
   not: NestedStringFilter
-=======
-input UserOrderByInput {
-  id: OrderDirection
-  name: OrderDirection
-  email: OrderDirection
-  isAdmin: OrderDirection
-}
-
-enum OrderDirection {
-  asc
-  desc
-}
-
-input UserUpdateInput {
-  name: String
-  email: String
-  password: String
-  isAdmin: Boolean
->>>>>>> 08478b8a
 }
 
 input NestedStringFilter {
@@ -158,58 +138,20 @@
   isAdmin: Boolean
 }
 
-<<<<<<< HEAD
 input UsersUpdateInput {
   where: UserWhereUniqueInput!
   data: UserUpdateInput!
 }
-=======
-type Query {
-  """
-   Search for all User items which match the where clause.
-  """
-  allUsers(
-    where: UserWhereInput
-    search: String
-    sortBy: [SortUsersBy!]
-      @deprecated(reason: "sortBy has been deprecated in favour of orderBy")
-    orderBy: [UserOrderByInput!]! = []
-    first: Int
-    skip: Int! = 0
-  ): [User]
->>>>>>> master
 
 type Query {
   User(where: UserWhereUniqueInput!): User
-<<<<<<< HEAD
   allUsers(
     where: UserWhereInput! = {}
     orderBy: [SortUsersBy!]! = []
-=======
-
-  """
-   Perform a meta-query on all User items which match the where clause.
-  """
-  _allUsersMeta(
-    where: UserWhereInput
-    search: String
-    sortBy: [SortUsersBy!]
-      @deprecated(reason: "sortBy has been deprecated in favour of orderBy")
-    orderBy: [UserOrderByInput!]! = []
->>>>>>> 08478b8a
     first: Int
     skip: Int! = 0
-<<<<<<< HEAD
   ): [User!]
-  allUsersCount(where: UserWhereInput! = {}): Int
-=======
-  ): _QueryMeta
-    @deprecated(
-      reason: "This query will be removed in a future version. Please use usersCount instead."
-    )
-  usersCount(where: UserWhereInput! = {}): Int!
-  authenticatedItem: AuthenticatedItem
->>>>>>> master
+  usersCount(where: UserWhereInput! = {}): Int
   keystone: KeystoneMeta!
   authenticatedItem: AuthenticatedItem
 }
