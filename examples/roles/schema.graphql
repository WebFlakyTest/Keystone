type Todo {
  id: ID!
  label: String
  isComplete: Boolean
  isPrivate: Boolean
  assignedTo: Person
}

type Person {
  id: ID!
  name: String
  email: String
  password: PasswordState!
  role: Role
  tasks(
    where: TodoWhereInput! = {}
<<<<<<< HEAD
    orderBy: [SortTodosBy!]! = []
    first: Int
    skip: Int! = 0
  ): [Todo!]!
  tasksCount(where: TodoWhereInput! = {}): Int!
}

type PasswordState {
  isSet: Boolean!
}

type Role {
  id: ID!
  name: String
  canCreateTodos: Boolean
  canManageAllTodos: Boolean
  canSeeOtherPeople: Boolean
  canEditOtherPeople: Boolean
  canManagePeople: Boolean
  canManageRoles: Boolean
  assignedTo(
    where: PersonWhereInput! = {}
    orderBy: [SortPeopleBy!]! = []
    first: Int
    skip: Int! = 0
  ): [Person!]!
  assignedToCount(where: PersonWhereInput! = {}): Int!
=======
    search: String
    sortBy: [SortTodosBy!]
      @deprecated(reason: "sortBy has been deprecated in favour of orderBy")
    orderBy: [TodoOrderByInput!]! = []
    first: Int
    skip: Int! = 0
  ): [Todo!]!
  _tasksMeta(
    where: TodoWhereInput! = {}
    search: String
    sortBy: [SortTodosBy!]
      @deprecated(reason: "sortBy has been deprecated in favour of orderBy")
    orderBy: [TodoOrderByInput!]! = []
    first: Int
    skip: Int! = 0
  ): _QueryMeta
    @deprecated(
      reason: "This query will be removed in a future version. Please use tasksCount instead."
    )
  tasksCount(where: TodoWhereInput! = {}): Int
>>>>>>> bb4f4ac9
}

input PersonWhereInput {
  AND: [PersonWhereInput!]
  OR: [PersonWhereInput!]
  NOT: [PersonWhereInput!]
  id: StringFilter
  name: StringNullableFilter
  email: StringNullableFilter
  password: PasswordFieldFilter
  role: RoleWhereInput
  tasks: TodosRelationFilter
}

input StringFilter {
  equals: String
  in: [String!]
  notIn: [String!]
  lt: String
  lte: String
  gt: String
  gte: String
  contains: String
  startsWith: String
  endsWith: String
  not: NestedStringFilter
}

input NestedStringFilter {
  equals: String
  in: [String!]
  notIn: [String!]
  lt: String
  lte: String
  gt: String
  gte: String
  contains: String
  startsWith: String
  endsWith: String
  not: NestedStringFilter
}

input StringNullableFilter {
  equals: String
  in: [String!]
  notIn: [String!]
  lt: String
  lte: String
  gt: String
  gte: String
  contains: String
  startsWith: String
  endsWith: String
  not: NestedStringNullableFilter
}

input NestedStringNullableFilter {
  equals: String
  in: [String!]
  notIn: [String!]
  lt: String
  lte: String
  gt: String
  gte: String
  contains: String
  startsWith: String
  endsWith: String
  not: NestedStringNullableFilter
}

input PasswordFieldFilter {
  isSet: Boolean!
}

input RoleWhereInput {
  AND: [RoleWhereInput!]
  OR: [RoleWhereInput!]
  NOT: [RoleWhereInput!]
  id: StringFilter
  name: StringNullableFilter
  canCreateTodos: BoolNullableFilter
  canManageAllTodos: BoolNullableFilter
  canSeeOtherPeople: BoolNullableFilter
  canEditOtherPeople: BoolNullableFilter
  canManagePeople: BoolNullableFilter
  canManageRoles: BoolNullableFilter
  assignedTo: PeopleRelationFilter
}

input BoolNullableFilter {
  equals: Boolean
  not: NestedBoolNullableFilter
}

input NestedBoolNullableFilter {
  equals: Boolean
  not: NestedBoolNullableFilter
}

input PeopleRelationFilter {
  every: PersonWhereInput
  some: PersonWhereInput
  none: PersonWhereInput
}

input TodosRelationFilter {
  every: TodoWhereInput
  some: TodoWhereInput
  none: TodoWhereInput
}

input TodoWhereInput {
  AND: [TodoWhereInput!]
  OR: [TodoWhereInput!]
  NOT: [TodoWhereInput!]
  id: StringFilter
  label: StringNullableFilter
  isComplete: BoolNullableFilter
  isPrivate: BoolNullableFilter
  assignedTo: PersonWhereInput
}

input SortPeopleBy {
  id: OrderDirection
  name: OrderDirection
  email: OrderDirection
}

enum OrderDirection {
  asc
  desc
}

<<<<<<< HEAD
input SortTodosBy {
  id: OrderDirection
  label: OrderDirection
  isComplete: OrderDirection
  isPrivate: OrderDirection
=======
"""
 A keystone list
"""
type Role {
  id: ID!
  name: String
  canCreateTodos: Boolean
  canManageAllTodos: Boolean
  canSeeOtherPeople: Boolean
  canEditOtherPeople: Boolean
  canManagePeople: Boolean
  canManageRoles: Boolean
  assignedTo(
    where: PersonWhereInput! = {}
    search: String
    sortBy: [SortPeopleBy!]
      @deprecated(reason: "sortBy has been deprecated in favour of orderBy")
    orderBy: [PersonOrderByInput!]! = []
    first: Int
    skip: Int! = 0
  ): [Person!]!
  _assignedToMeta(
    where: PersonWhereInput! = {}
    search: String
    sortBy: [SortPeopleBy!]
      @deprecated(reason: "sortBy has been deprecated in favour of orderBy")
    orderBy: [PersonOrderByInput!]! = []
    first: Int
    skip: Int! = 0
  ): _QueryMeta
    @deprecated(
      reason: "This query will be removed in a future version. Please use assignedToCount instead."
    )
  assignedToCount(where: PersonWhereInput! = {}): Int
>>>>>>> bb4f4ac9
}

input TodoWhereUniqueInput {
  id: ID
}

input PersonWhereUniqueInput {
  id: ID
}

input RoleWhereUniqueInput {
  id: ID
}

input SortRolesBy {
  id: OrderDirection
  name: OrderDirection
  canCreateTodos: OrderDirection
  canManageAllTodos: OrderDirection
  canSeeOtherPeople: OrderDirection
  canEditOtherPeople: OrderDirection
  canManagePeople: OrderDirection
  canManageRoles: OrderDirection
}

type Mutation {
  createTodo(data: TodoCreateInput! = {}): Todo
  createTodos(data: [TodoCreateInput!]!): [Todo!]
  updateTodo(where: TodoWhereUniqueInput!, data: TodoUpdateInput!): Todo
  updateTodos(data: [TodosUpdateInput!]!): [Todo!]
  deleteTodo(where: TodoWhereUniqueInput!): Todo
  deleteTodos(where: [TodoWhereUniqueInput!]!): [Todo!]
  createPerson(
    data: PersonCreateInput! = { tasks: { create: [], connect: [] } }
  ): Person
  createPeople(data: [PersonCreateInput!]!): [Person!]
  updatePerson(where: PersonWhereUniqueInput!, data: PersonUpdateInput!): Person
  updatePeople(data: [PeopleUpdateInput!]!): [Person!]
  deletePerson(where: PersonWhereUniqueInput!): Person
  deletePeople(where: [PersonWhereUniqueInput!]!): [Person!]
  createRole(
    data: RoleCreateInput! = { assignedTo: { create: [], connect: [] } }
  ): Role
  createRoles(data: [RoleCreateInput!]!): [Role!]
  updateRole(where: RoleWhereUniqueInput!, data: RoleUpdateInput!): Role
  updateRoles(data: [RolesUpdateInput!]!): [Role!]
  deleteRole(where: RoleWhereUniqueInput!): Role
  deleteRoles(where: [RoleWhereUniqueInput!]!): [Role!]
  endSession: Boolean!
  authenticatePersonWithPassword(
    email: String!
    password: String!
  ): PersonAuthenticationWithPasswordResult!
  createInitialPerson(
    data: CreateInitialPersonInput!
  ): PersonAuthenticationWithPasswordSuccess!
}

input TodoCreateInput {
  label: String
  isComplete: Boolean
  isPrivate: Boolean
  assignedTo: PersonRelateToOneForCreateInput
}

input PersonRelateToOneForCreateInput {
  create: PersonCreateInput
  connect: PersonWhereUniqueInput
}

input PersonCreateInput {
  name: String
  email: String
  password: String
  role: RoleRelateToOneForCreateInput
  tasks: TodoRelateToManyForCreateInput! = { create: [], connect: [] }
}

input RoleRelateToOneForCreateInput {
  create: RoleCreateInput
  connect: RoleWhereUniqueInput
}

input RoleCreateInput {
  name: String
  canCreateTodos: Boolean
  canManageAllTodos: Boolean
  canSeeOtherPeople: Boolean
  canEditOtherPeople: Boolean
  canManagePeople: Boolean
  canManageRoles: Boolean
  assignedTo: PersonRelateToManyForCreateInput! = { create: [], connect: [] }
}

input PersonRelateToManyForCreateInput {
  create: [PersonCreateInput!]! = []
  connect: [PersonWhereUniqueInput!]! = []
}

input TodoRelateToManyForCreateInput {
  create: [TodoCreateInput!]! = []
  connect: [TodoWhereUniqueInput!]! = []
}

input TodoUpdateInput {
  label: String
  isComplete: Boolean
  isPrivate: Boolean
  assignedTo: PersonRelateToOneForUpdateInput
}

input PersonRelateToOneForUpdateInput {
  create: PersonCreateInput
  connect: PersonWhereUniqueInput
}

input TodosUpdateInput {
  where: TodoWhereUniqueInput!
  data: TodoUpdateInput!
}

input PersonUpdateInput {
  name: String
  email: String
  password: String
  role: RoleRelateToOneForUpdateInput
  tasks: TodoRelateToManyForUpdateInput! = {
    create: []
    connect: []
    disconnect: []
    disconnectAll: false
  }
}

input RoleRelateToOneForUpdateInput {
  create: RoleCreateInput
  connect: RoleWhereUniqueInput
}

input TodoRelateToManyForUpdateInput {
  create: [TodoCreateInput!]! = []
  connect: [TodoWhereUniqueInput!]! = []
  disconnect: [TodoWhereUniqueInput!]! = []
  disconnectAll: Boolean! = false
}

input PeopleUpdateInput {
  where: PersonWhereUniqueInput!
  data: PersonUpdateInput!
}

input RoleUpdateInput {
  name: String
  canCreateTodos: Boolean
  canManageAllTodos: Boolean
  canSeeOtherPeople: Boolean
  canEditOtherPeople: Boolean
  canManagePeople: Boolean
  canManageRoles: Boolean
  assignedTo: PersonRelateToManyForUpdateInput! = {
    create: []
    connect: []
    disconnect: []
    disconnectAll: false
  }
}

<<<<<<< HEAD
input PersonRelateToManyForUpdateInput {
  create: [PersonCreateInput!]! = []
  connect: [PersonWhereUniqueInput!]! = []
  disconnect: [PersonWhereUniqueInput!]! = []
  disconnectAll: Boolean! = false
}
=======
type Query {
  """
   Search for all Todo items which match the where clause.
  """
  allTodos(
    where: TodoWhereInput! = {}
    search: String
    sortBy: [SortTodosBy!]
      @deprecated(reason: "sortBy has been deprecated in favour of orderBy")
    orderBy: [TodoOrderByInput!]! = []
    first: Int
    skip: Int! = 0
  ): [Todo!]
>>>>>>> bb4f4ac9

input RolesUpdateInput {
  where: RoleWhereUniqueInput!
  data: RoleUpdateInput!
}

<<<<<<< HEAD
type Query {
  Todo(where: TodoWhereUniqueInput!): Todo
  allTodos(
    where: TodoWhereInput! = {}
    orderBy: [SortTodosBy!]! = []
    first: Int
    skip: Int! = 0
  ): [Todo!]
  todosCount(where: TodoWhereInput! = {}): Int
  Person(where: PersonWhereUniqueInput!): Person
  allPeople(
    where: PersonWhereInput! = {}
    orderBy: [SortPeopleBy!]! = []
    first: Int
    skip: Int! = 0
  ): [Person!]
  peopleCount(where: PersonWhereInput! = {}): Int
  Role(where: RoleWhereUniqueInput!): Role
  allRoles(
    where: RoleWhereInput! = {}
    orderBy: [SortRolesBy!]! = []
    first: Int
    skip: Int! = 0
  ): [Role!]
  rolesCount(where: RoleWhereInput! = {}): Int
=======
  """
   Perform a meta-query on all Todo items which match the where clause.
  """
  _allTodosMeta(
    where: TodoWhereInput! = {}
    search: String
    sortBy: [SortTodosBy!]
      @deprecated(reason: "sortBy has been deprecated in favour of orderBy")
    orderBy: [TodoOrderByInput!]! = []
    first: Int
    skip: Int! = 0
  ): _QueryMeta
    @deprecated(
      reason: "This query will be removed in a future version. Please use todosCount instead."
    )
  todosCount(where: TodoWhereInput! = {}): Int

  """
   Search for all Person items which match the where clause.
  """
  allPeople(
    where: PersonWhereInput! = {}
    search: String
    sortBy: [SortPeopleBy!]
      @deprecated(reason: "sortBy has been deprecated in favour of orderBy")
    orderBy: [PersonOrderByInput!]! = []
    first: Int
    skip: Int! = 0
  ): [Person!]

  """
   Search for the Person item with the matching ID.
  """
  Person(where: PersonWhereUniqueInput!): Person

  """
   Perform a meta-query on all Person items which match the where clause.
  """
  _allPeopleMeta(
    where: PersonWhereInput! = {}
    search: String
    sortBy: [SortPeopleBy!]
      @deprecated(reason: "sortBy has been deprecated in favour of orderBy")
    orderBy: [PersonOrderByInput!]! = []
    first: Int
    skip: Int! = 0
  ): _QueryMeta
    @deprecated(
      reason: "This query will be removed in a future version. Please use peopleCount instead."
    )
  peopleCount(where: PersonWhereInput! = {}): Int

  """
   Search for all Role items which match the where clause.
  """
  allRoles(
    where: RoleWhereInput! = {}
    search: String
    sortBy: [SortRolesBy!]
      @deprecated(reason: "sortBy has been deprecated in favour of orderBy")
    orderBy: [RoleOrderByInput!]! = []
    first: Int
    skip: Int! = 0
  ): [Role!]

  """
   Search for the Role item with the matching ID.
  """
  Role(where: RoleWhereUniqueInput!): Role

  """
   Perform a meta-query on all Role items which match the where clause.
  """
  _allRolesMeta(
    where: RoleWhereInput! = {}
    search: String
    sortBy: [SortRolesBy!]
      @deprecated(reason: "sortBy has been deprecated in favour of orderBy")
    orderBy: [RoleOrderByInput!]! = []
    first: Int
    skip: Int! = 0
  ): _QueryMeta
    @deprecated(
      reason: "This query will be removed in a future version. Please use rolesCount instead."
    )
  rolesCount(where: RoleWhereInput! = {}): Int
  authenticatedItem: AuthenticatedItem
>>>>>>> bb4f4ac9
  keystone: KeystoneMeta!
  authenticatedItem: AuthenticatedItem
}

type KeystoneMeta {
  adminMeta: KeystoneAdminMeta!
}

type KeystoneAdminMeta {
  enableSignout: Boolean!
  enableSessionItem: Boolean!
  lists: [KeystoneAdminUIListMeta!]!
  list(key: String!): KeystoneAdminUIListMeta
}

type KeystoneAdminUIListMeta {
  key: String!
  itemQueryName: String!
  listQueryName: String!
  hideCreate: Boolean!
  hideDelete: Boolean!
  path: String!
  label: String!
  singular: String!
  plural: String!
  description: String
  initialColumns: [String!]!
  pageSize: Int!
  labelField: String!
  fields: [KeystoneAdminUIFieldMeta!]!
  initialSort: KeystoneAdminUISort
  isHidden: Boolean!
}

type KeystoneAdminUIFieldMeta {
  path: String!
  label: String!
  isOrderable: Boolean!
  fieldMeta: JSON
  viewsIndex: Int!
  customViewsIndex: Int
  createView: KeystoneAdminUIFieldMetaCreateView!
  listView: KeystoneAdminUIFieldMetaListView!
  itemView(id: ID!): KeystoneAdminUIFieldMetaItemView
}

"""
The `JSON` scalar type represents JSON values as specified by [ECMA-404](http://www.ecma-international.org/publications/files/ECMA-ST/ECMA-404.pdf).
"""
scalar JSON
  @specifiedBy(
    url: "http://www.ecma-international.org/publications/files/ECMA-ST/ECMA-404.pdf"
  )

type KeystoneAdminUIFieldMetaCreateView {
  fieldMode: KeystoneAdminUIFieldMetaCreateViewFieldMode!
}

enum KeystoneAdminUIFieldMetaCreateViewFieldMode {
  edit
  hidden
}

type KeystoneAdminUIFieldMetaListView {
  fieldMode: KeystoneAdminUIFieldMetaListViewFieldMode!
}

enum KeystoneAdminUIFieldMetaListViewFieldMode {
  read
  hidden
}

type KeystoneAdminUIFieldMetaItemView {
  fieldMode: KeystoneAdminUIFieldMetaItemViewFieldMode!
}

enum KeystoneAdminUIFieldMetaItemViewFieldMode {
  edit
  read
  hidden
}

type KeystoneAdminUISort {
  field: String!
  direction: KeystoneAdminUISortDirection!
}

enum KeystoneAdminUISortDirection {
  ASC
  DESC
}

union AuthenticatedItem = Person

union PersonAuthenticationWithPasswordResult =
    PersonAuthenticationWithPasswordSuccess
  | PersonAuthenticationWithPasswordFailure

type PersonAuthenticationWithPasswordSuccess {
  sessionToken: String!
  item: Person!
}

type PersonAuthenticationWithPasswordFailure {
  code: PasswordAuthErrorCode!
  message: String!
}

enum PasswordAuthErrorCode {
  FAILURE
  IDENTITY_NOT_FOUND
  SECRET_NOT_SET
  MULTIPLE_IDENTITY_MATCHES
  SECRET_MISMATCH
}

input CreateInitialPersonInput {
  name: String
  email: String
  password: String
}<|MERGE_RESOLUTION|>--- conflicted
+++ resolved
@@ -14,8 +14,7 @@
   role: Role
   tasks(
     where: TodoWhereInput! = {}
-<<<<<<< HEAD
-    orderBy: [SortTodosBy!]! = []
+    orderBy: [TodoOrderByInput!]! = []
     first: Int
     skip: Int! = 0
   ): [Todo!]!
@@ -37,156 +36,104 @@
   canManageRoles: Boolean
   assignedTo(
     where: PersonWhereInput! = {}
-    orderBy: [SortPeopleBy!]! = []
+    orderBy: [PersonOrderByInput!]! = []
     first: Int
     skip: Int! = 0
   ): [Person!]!
   assignedToCount(where: PersonWhereInput! = {}): Int!
-=======
-    search: String
-    sortBy: [SortTodosBy!]
-      @deprecated(reason: "sortBy has been deprecated in favour of orderBy")
-    orderBy: [TodoOrderByInput!]! = []
-    first: Int
-    skip: Int! = 0
-  ): [Todo!]!
-  _tasksMeta(
-    where: TodoWhereInput! = {}
-    search: String
-    sortBy: [SortTodosBy!]
-      @deprecated(reason: "sortBy has been deprecated in favour of orderBy")
-    orderBy: [TodoOrderByInput!]! = []
-    first: Int
-    skip: Int! = 0
-  ): _QueryMeta
-    @deprecated(
-      reason: "This query will be removed in a future version. Please use tasksCount instead."
-    )
-  tasksCount(where: TodoWhereInput! = {}): Int
->>>>>>> bb4f4ac9
 }
 
 input PersonWhereInput {
   AND: [PersonWhereInput!]
   OR: [PersonWhereInput!]
-  NOT: [PersonWhereInput!]
-  id: StringFilter
-  name: StringNullableFilter
-  email: StringNullableFilter
-  password: PasswordFieldFilter
+  id: ID
+  id_not: ID
+  id_lt: ID
+  id_lte: ID
+  id_gt: ID
+  id_gte: ID
+  id_in: [ID]
+  id_not_in: [ID]
+  name: String
+  name_not: String
+  name_contains: String
+  name_not_contains: String
+  name_in: [String]
+  name_not_in: [String]
+  email: String
+  email_not: String
+  email_contains: String
+  email_not_contains: String
+  email_in: [String]
+  email_not_in: [String]
+  password_is_set: Boolean
+  role_is_null: Boolean
   role: RoleWhereInput
-  tasks: TodosRelationFilter
-}
-
-input StringFilter {
-  equals: String
-  in: [String!]
-  notIn: [String!]
-  lt: String
-  lte: String
-  gt: String
-  gte: String
-  contains: String
-  startsWith: String
-  endsWith: String
-  not: NestedStringFilter
-}
-
-input NestedStringFilter {
-  equals: String
-  in: [String!]
-  notIn: [String!]
-  lt: String
-  lte: String
-  gt: String
-  gte: String
-  contains: String
-  startsWith: String
-  endsWith: String
-  not: NestedStringFilter
-}
-
-input StringNullableFilter {
-  equals: String
-  in: [String!]
-  notIn: [String!]
-  lt: String
-  lte: String
-  gt: String
-  gte: String
-  contains: String
-  startsWith: String
-  endsWith: String
-  not: NestedStringNullableFilter
-}
-
-input NestedStringNullableFilter {
-  equals: String
-  in: [String!]
-  notIn: [String!]
-  lt: String
-  lte: String
-  gt: String
-  gte: String
-  contains: String
-  startsWith: String
-  endsWith: String
-  not: NestedStringNullableFilter
-}
-
-input PasswordFieldFilter {
-  isSet: Boolean!
+  tasks_every: TodoWhereInput
+  tasks_some: TodoWhereInput
+  tasks_none: TodoWhereInput
 }
 
 input RoleWhereInput {
   AND: [RoleWhereInput!]
   OR: [RoleWhereInput!]
-  NOT: [RoleWhereInput!]
-  id: StringFilter
-  name: StringNullableFilter
-  canCreateTodos: BoolNullableFilter
-  canManageAllTodos: BoolNullableFilter
-  canSeeOtherPeople: BoolNullableFilter
-  canEditOtherPeople: BoolNullableFilter
-  canManagePeople: BoolNullableFilter
-  canManageRoles: BoolNullableFilter
-  assignedTo: PeopleRelationFilter
-}
-
-input BoolNullableFilter {
-  equals: Boolean
-  not: NestedBoolNullableFilter
-}
-
-input NestedBoolNullableFilter {
-  equals: Boolean
-  not: NestedBoolNullableFilter
-}
-
-input PeopleRelationFilter {
-  every: PersonWhereInput
-  some: PersonWhereInput
-  none: PersonWhereInput
-}
-
-input TodosRelationFilter {
-  every: TodoWhereInput
-  some: TodoWhereInput
-  none: TodoWhereInput
+  id: ID
+  id_not: ID
+  id_lt: ID
+  id_lte: ID
+  id_gt: ID
+  id_gte: ID
+  id_in: [ID]
+  id_not_in: [ID]
+  name: String
+  name_not: String
+  name_contains: String
+  name_not_contains: String
+  name_in: [String]
+  name_not_in: [String]
+  canCreateTodos: Boolean
+  canCreateTodos_not: Boolean
+  canManageAllTodos: Boolean
+  canManageAllTodos_not: Boolean
+  canSeeOtherPeople: Boolean
+  canSeeOtherPeople_not: Boolean
+  canEditOtherPeople: Boolean
+  canEditOtherPeople_not: Boolean
+  canManagePeople: Boolean
+  canManagePeople_not: Boolean
+  canManageRoles: Boolean
+  canManageRoles_not: Boolean
+  assignedTo_every: PersonWhereInput
+  assignedTo_some: PersonWhereInput
+  assignedTo_none: PersonWhereInput
 }
 
 input TodoWhereInput {
   AND: [TodoWhereInput!]
   OR: [TodoWhereInput!]
-  NOT: [TodoWhereInput!]
-  id: StringFilter
-  label: StringNullableFilter
-  isComplete: BoolNullableFilter
-  isPrivate: BoolNullableFilter
+  id: ID
+  id_not: ID
+  id_lt: ID
+  id_lte: ID
+  id_gt: ID
+  id_gte: ID
+  id_in: [ID]
+  id_not_in: [ID]
+  label: String
+  label_not: String
+  label_contains: String
+  label_not_contains: String
+  label_in: [String]
+  label_not_in: [String]
+  isComplete: Boolean
+  isComplete_not: Boolean
+  isPrivate: Boolean
+  isPrivate_not: Boolean
+  assignedTo_is_null: Boolean
   assignedTo: PersonWhereInput
 }
 
-input SortPeopleBy {
+input PersonOrderByInput {
   id: OrderDirection
   name: OrderDirection
   email: OrderDirection
@@ -197,48 +144,11 @@
   desc
 }
 
-<<<<<<< HEAD
-input SortTodosBy {
+input TodoOrderByInput {
   id: OrderDirection
   label: OrderDirection
   isComplete: OrderDirection
   isPrivate: OrderDirection
-=======
-"""
- A keystone list
-"""
-type Role {
-  id: ID!
-  name: String
-  canCreateTodos: Boolean
-  canManageAllTodos: Boolean
-  canSeeOtherPeople: Boolean
-  canEditOtherPeople: Boolean
-  canManagePeople: Boolean
-  canManageRoles: Boolean
-  assignedTo(
-    where: PersonWhereInput! = {}
-    search: String
-    sortBy: [SortPeopleBy!]
-      @deprecated(reason: "sortBy has been deprecated in favour of orderBy")
-    orderBy: [PersonOrderByInput!]! = []
-    first: Int
-    skip: Int! = 0
-  ): [Person!]!
-  _assignedToMeta(
-    where: PersonWhereInput! = {}
-    search: String
-    sortBy: [SortPeopleBy!]
-      @deprecated(reason: "sortBy has been deprecated in favour of orderBy")
-    orderBy: [PersonOrderByInput!]! = []
-    first: Int
-    skip: Int! = 0
-  ): _QueryMeta
-    @deprecated(
-      reason: "This query will be removed in a future version. Please use assignedToCount instead."
-    )
-  assignedToCount(where: PersonWhereInput! = {}): Int
->>>>>>> bb4f4ac9
 }
 
 input TodoWhereUniqueInput {
@@ -253,7 +163,7 @@
   id: ID
 }
 
-input SortRolesBy {
+input RoleOrderByInput {
   id: OrderDirection
   name: OrderDirection
   canCreateTodos: OrderDirection
@@ -406,40 +316,23 @@
   }
 }
 
-<<<<<<< HEAD
 input PersonRelateToManyForUpdateInput {
   create: [PersonCreateInput!]! = []
   connect: [PersonWhereUniqueInput!]! = []
   disconnect: [PersonWhereUniqueInput!]! = []
   disconnectAll: Boolean! = false
 }
-=======
-type Query {
-  """
-   Search for all Todo items which match the where clause.
-  """
-  allTodos(
-    where: TodoWhereInput! = {}
-    search: String
-    sortBy: [SortTodosBy!]
-      @deprecated(reason: "sortBy has been deprecated in favour of orderBy")
-    orderBy: [TodoOrderByInput!]! = []
-    first: Int
-    skip: Int! = 0
-  ): [Todo!]
->>>>>>> bb4f4ac9
 
 input RolesUpdateInput {
   where: RoleWhereUniqueInput!
   data: RoleUpdateInput!
 }
 
-<<<<<<< HEAD
 type Query {
   Todo(where: TodoWhereUniqueInput!): Todo
   allTodos(
     where: TodoWhereInput! = {}
-    orderBy: [SortTodosBy!]! = []
+    orderBy: [TodoOrderByInput!]! = []
     first: Int
     skip: Int! = 0
   ): [Todo!]
@@ -447,7 +340,7 @@
   Person(where: PersonWhereUniqueInput!): Person
   allPeople(
     where: PersonWhereInput! = {}
-    orderBy: [SortPeopleBy!]! = []
+    orderBy: [PersonOrderByInput!]! = []
     first: Int
     skip: Int! = 0
   ): [Person!]
@@ -455,100 +348,11 @@
   Role(where: RoleWhereUniqueInput!): Role
   allRoles(
     where: RoleWhereInput! = {}
-    orderBy: [SortRolesBy!]! = []
+    orderBy: [RoleOrderByInput!]! = []
     first: Int
     skip: Int! = 0
   ): [Role!]
   rolesCount(where: RoleWhereInput! = {}): Int
-=======
-  """
-   Perform a meta-query on all Todo items which match the where clause.
-  """
-  _allTodosMeta(
-    where: TodoWhereInput! = {}
-    search: String
-    sortBy: [SortTodosBy!]
-      @deprecated(reason: "sortBy has been deprecated in favour of orderBy")
-    orderBy: [TodoOrderByInput!]! = []
-    first: Int
-    skip: Int! = 0
-  ): _QueryMeta
-    @deprecated(
-      reason: "This query will be removed in a future version. Please use todosCount instead."
-    )
-  todosCount(where: TodoWhereInput! = {}): Int
-
-  """
-   Search for all Person items which match the where clause.
-  """
-  allPeople(
-    where: PersonWhereInput! = {}
-    search: String
-    sortBy: [SortPeopleBy!]
-      @deprecated(reason: "sortBy has been deprecated in favour of orderBy")
-    orderBy: [PersonOrderByInput!]! = []
-    first: Int
-    skip: Int! = 0
-  ): [Person!]
-
-  """
-   Search for the Person item with the matching ID.
-  """
-  Person(where: PersonWhereUniqueInput!): Person
-
-  """
-   Perform a meta-query on all Person items which match the where clause.
-  """
-  _allPeopleMeta(
-    where: PersonWhereInput! = {}
-    search: String
-    sortBy: [SortPeopleBy!]
-      @deprecated(reason: "sortBy has been deprecated in favour of orderBy")
-    orderBy: [PersonOrderByInput!]! = []
-    first: Int
-    skip: Int! = 0
-  ): _QueryMeta
-    @deprecated(
-      reason: "This query will be removed in a future version. Please use peopleCount instead."
-    )
-  peopleCount(where: PersonWhereInput! = {}): Int
-
-  """
-   Search for all Role items which match the where clause.
-  """
-  allRoles(
-    where: RoleWhereInput! = {}
-    search: String
-    sortBy: [SortRolesBy!]
-      @deprecated(reason: "sortBy has been deprecated in favour of orderBy")
-    orderBy: [RoleOrderByInput!]! = []
-    first: Int
-    skip: Int! = 0
-  ): [Role!]
-
-  """
-   Search for the Role item with the matching ID.
-  """
-  Role(where: RoleWhereUniqueInput!): Role
-
-  """
-   Perform a meta-query on all Role items which match the where clause.
-  """
-  _allRolesMeta(
-    where: RoleWhereInput! = {}
-    search: String
-    sortBy: [SortRolesBy!]
-      @deprecated(reason: "sortBy has been deprecated in favour of orderBy")
-    orderBy: [RoleOrderByInput!]! = []
-    first: Int
-    skip: Int! = 0
-  ): _QueryMeta
-    @deprecated(
-      reason: "This query will be removed in a future version. Please use rolesCount instead."
-    )
-  rolesCount(where: RoleWhereInput! = {}): Int
-  authenticatedItem: AuthenticatedItem
->>>>>>> bb4f4ac9
   keystone: KeystoneMeta!
   authenticatedItem: AuthenticatedItem
 }
