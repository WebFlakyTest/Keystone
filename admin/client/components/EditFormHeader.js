--- conflicted
+++ resolved
@@ -1,9 +1,5 @@
 var React = require('react');
-<<<<<<< HEAD
 var ReactDOM = require('react-dom');
-var AltText = require('./AltText');
-=======
->>>>>>> 02e10059
 var Toolbar = require('./Toolbar');
 
 var { Button, FormIconField, FormInput, ResponsiveText } = require('elemental');
@@ -18,15 +14,12 @@
 		};
 	},
 
-<<<<<<< HEAD
 	componentDidUpdate (prevProps, prevState) {
 		if (this.state.searchIsVisible && !prevState.searchIsVisible) {
 			ReactDOM.findDOMNode(this.refs.searchField).focus();
 		}
 	},
 
-=======
->>>>>>> 02e10059
 	toggleCreate (visible) {
 		this.props.toggleCreate(visible);
 	},
@@ -111,12 +104,7 @@
 						name="search"
 						value={this.state.searchString}
 						onChange={this.searchStringChanged}
-<<<<<<< HEAD
-						onFocus={this.searchFocusChanged.bind(this, true)}
-						onBlur={this.searchFocusChanged.bind(this, false)}
 						onKeyUp={this.handleEscapeKey.bind(this)}
-=======
->>>>>>> 02e10059
 						placeholder="Search"
 						className="EditForm__header__search-input" />
 				</FormIconField>
