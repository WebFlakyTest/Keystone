--- conflicted
+++ resolved
@@ -1,17 +1,12 @@
 var React = require('react');
 var Field = require('../Field');
-<<<<<<< HEAD
+var Note = require('../../components/Note');
 var DateInput = require('../../components/DateInput');
 var moment = require('moment');
 
 var Button = require('elemental').Button;
 var InputGroup = require('elemental').InputGroup;
 var FormInput = require('elemental').FormInput;
-=======
-var Note = require('../../components/Note');
-var DateInput = require('../../components/DateInput');
-var moment = require('moment');
->>>>>>> d78d7798
 
 module.exports = Field.create({
 	
@@ -66,13 +61,8 @@
 	valueChanged: function(value) {
 		this.setDate(value);
 	},
-<<<<<<< HEAD
 	
 	renderField: function() {
-		// TODO: Currently ignores inputProps
-=======
-
-	renderUI: function() {
 		
 		var input;
 		var fieldClassName = 'field-ui';
@@ -80,19 +70,7 @@
 		if (this.shouldRenderField()) {
 			input = (
 				<div className={fieldClassName}>
-					<DateInput ref="dateInput" name={this.props.path} format={this.inputFormat} value={this.state.value} onChange={this.valueChanged} yearRange={this.props.yearRange} />
-					<button type="button" className="btn btn-default btn-set-today" onClick={this.setToday}>Today</button>
-				</div>
-			);
-		} else {
-			input = (
-				<div className={fieldClassName}>
-					<div className="field-value">{this.format(this.props.value, this.props.formatString)}</div>
-				</div>
-			);
-		}
-		
->>>>>>> d78d7798
+		// TODO: Currently ignores inputProps
 		return (
 			<InputGroup>
 				<InputGroup.Section grow>
