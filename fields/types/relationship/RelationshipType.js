var _ = require('lodash');
var FieldType = require('../Type');
var keystone = require('../../../');
var util = require('util');
var utils = require('keystone-utils');
var definePrototypeGetters = require('../../utils/definePrototypeGetters');

/**
 * Relationship FieldType Constructor
 * @extends Field
 * @api public
 */
function relationship (list, path, options) {
	this.many = (options.many) ? true : false;
	this.filters = options.filters;
	this.createInline = (options.createInline) ? true : false;
	this._defaultSize = 'full';
	this._nativeType = keystone.mongoose.Schema.Types.ObjectId;
	this._underscoreMethods = ['format'];
	this._properties = ['isValid', 'many', 'filters', 'createInline'];
	relationship.super_.call(this, list, path, options);
}
util.inherits(relationship, FieldType);

/**
 * Get client-side properties to pass to react field.
 */
relationship.prototype.getProperties = function () {
	var refList = this.refList;
	return {
		refList: {
			singular: refList.singular,
			plural: refList.plural,
			path: refList.path,
			key: refList.key,
		},
	};
};

/**
 * Gets id and name for the related item(s) from populated values
 */

function expandRelatedItemData (item) {
	if (!item || !item.id) return undefined;
	return {
		id: item.id,
		name: this.refList.getDocumentName(item),
	};
}

function truthy (value) {
	return value;
}

relationship.prototype.getExpandedData = function (item) {
	var value = item.get(this.path);
	if (this.many) {
		if (!value || !Array.isArray(value)) return [];
		return value.map(expandRelatedItemData.bind(this)).filter(truthy);
	} else {
		return expandRelatedItemData.call(this, value);
	}
};

/**
 * Registers the field on the List's Mongoose Schema.
 */
relationship.prototype.addToSchema = function () {
	var field = this;
	var schema = this.list.schema;
	var def = {
		type: this._nativeType,
		ref: this.options.ref,
		index: (this.options.index ? true : false),
		required: (this.options.required ? true : false),
		unique: (this.options.unique ? true : false),
	};
	this.paths = {
		refList: this.options.refListPath || this._path.append('RefList'),
	};
	schema.path(this.path, this.many ? [def] : def);
	schema.virtual(this.paths.refList).get(function () {
		return keystone.list(field.options.ref);
	});
	if (this.many) {
		this.underscoreMethod('contains', function (find) {
			var value = this.populated(field.path) || this.get(field.path);
			if (typeof find === 'object') {
				find = find.id;
			}
			var result = _.some(value, function (value) {
				return (value + '' === find);
			});
			return result;
		});
	}
	this.bindUnderscoreMethods();
};

/**
 * Add filters to a query
 */
relationship.prototype.addFilterToQuery = function (filter) {
	var query = {};
	if (!Array.isArray(filter.value)) {
		if (typeof filter.value === 'string' && filter.value) {
			filter.value = [filter.value];
		} else {
			filter.value = [];
		}
	}
	if (filter.value.length) {
		query[this.path] = (filter.inverted) ? { $nin: filter.value } : { $in: filter.value };
	} else {
		if (this.many) {
			query[this.path] = (filter.inverted) ? { $not: { $size: 0 } } : { $size: 0 };
		} else {
			query[this.path] = (filter.inverted) ? { $ne: null } : null;
		}
	}
	return query;
};

/**
 * Formats the field value
 */
relationship.prototype.format = function (item) {
	var value = item.get(this.path);
	// force the formatted value to be a string - unexpected things happen with ObjectIds.
	return this.many ? value.join(', ') : (value || '') + '';
};

/**
 * Asynchronously confirms that the provided value is valid
 *
 * TODO: might be a good idea to check the value provided looks like a MongoID
 * TODO: we're just testing for strings here, so actual MongoID Objects (from
 * mongoose) would fail validation. not sure if this is an issue.
 */
relationship.prototype.validateInput = function (data, callback) {
	var value = this.getValueFromData(data);
	var result = false;
<<<<<<< HEAD
	if (value === undefined || value === '') {
=======
	if (value === undefined || value === null) {
>>>>>>> b2b1ffac
		result = true;
	} else {
		if (this.many) {
			if (!Array.isArray(value) && typeof value === 'string' && value.length) {
				value = [value];
			}
			if (Array.isArray(value)) {
				result = true;
			}
		} else {
			if (typeof value === 'string' && value.length) {
				result = true;
			}
			if (typeof value === 'object' && value.id) {
				result = true;
			}
		}
	}
	utils.defer(callback, result);
};

/**
 * Asynchronously confirms that the provided value is present
 */
relationship.prototype.validateRequiredInput = function (item, data, callback) {
	var value = this.getValueFromData(data);
	var result = false;
	if (value === undefined) {
		if (this.many) {
			if (item.get(this.path).length) {
				result = true;
			}
		} else {
			if (item.get(this.path)) {
				result = true;
			}
		}
	} else if (this.many) {
		if (!Array.isArray(value) && typeof value === 'string' && value.length) {
			value = [value];
		}
		if (Array.isArray(value) && value.length) {
			result = true;
		}
	} else {
		if (value) {
			result = true;
		}
	}
	utils.defer(callback, result);
};

/**
 * Validates that a value for this field has been provided in a data object
 *
 * Deprecated
 */
relationship.prototype.inputIsValid = function (data, required, item) {
	if (!required) return true;
	if (!(this.path in data) && item && ((this.many && item.get(this.path).length) || item.get(this.path))) return true;
	if (typeof data[this.path] === 'string') {
		return (data[this.path].trim()) ? true : false;
	} else {
		return (data[this.path]) ? true : false;
	}
};

/**
 * Updates the value for this field in the item from a data object.
 * Only updates the value if it has changed.
 * Treats an empty string as a null value.
 * If data object does not contain the path field, then delete the field.
 */
relationship.prototype.updateItem = function (item, data, callback) {
	if (item.populated(this.path)) {
		throw new Error('fieldTypes.relationship.updateItem() Error - You cannot update populated relationships.');
	}
	if (this.many) {
		var arr = item.get(this.path);
		var _old = arr.map(function (i) { return String(i); });
		var _new = data[this.path];
		if (!utils.isArray(_new)) {
			_new = String(_new || '').split(',');
		}
		_new = _.compact(_new);
		// Only update if the lists aren't the same
		if (!_.isEqual(_old, _new)) {
			item.set(this.path, _new);
		}
	} else {
		if (data[this.path]) {
			if (data[this.path] !== item.get(this.path)) {
				item.set(this.path, data[this.path]);
			}
		} else if (item.get(this.path)) {
			item.set(this.path, null);
		}
	}
	process.nextTick(callback);
};

definePrototypeGetters(relationship, {
	// Returns true if the relationship configuration is valid
	isValid: function () {
		return keystone.list(this.options.ref) ? true : false;
	},
	// Returns the Related List
	refList: function () {
		return keystone.list(this.options.ref);
	},
	// Whether the field has any filters defined
	hasFilters: function () {
		return (this.filters && _.keys(this.filters).length);
	},
});

/**
 * Adds relationship filters to a query
 */
// TODO: Deprecate this? Not sure it's used anywhere - JW
relationship.prototype.addFilters = function (query, item) {
	_.forEach(this.filters, function (filters, path) {
		if (!utils.isObject(filters)) {
			filters = { equals: filters };
		}
		query.where(path);
		_.forEach(filters, function (value, method) {
			if (typeof value === 'string' && value.substr(0, 1) === ':') {
				if (!item) {
					return;
				}
				value = item.get(value.substr(1));
			}
			query[method](value);
		});
	});
};

/* Export Field Type */
module.exports = relationship;<|MERGE_RESOLUTION|>--- conflicted
+++ resolved
@@ -141,11 +141,7 @@
 relationship.prototype.validateInput = function (data, callback) {
 	var value = this.getValueFromData(data);
 	var result = false;
-<<<<<<< HEAD
-	if (value === undefined || value === '') {
-=======
 	if (value === undefined || value === null) {
->>>>>>> b2b1ffac
 		result = true;
 	} else {
 		if (this.many) {
