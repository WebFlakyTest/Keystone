--- conflicted
+++ resolved
@@ -9,13 +9,9 @@
 
 module.exports = Field.create({
 	displayName: 'NameField',
-<<<<<<< HEAD
-=======
 	statics: {
 		type: 'Name',
 	},
-
->>>>>>> 4f05273f
 	focusTargetRef: 'first',
 	propTypes: {
 		onChange: PropTypes.func.isRequired,
