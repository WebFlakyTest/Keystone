import React from 'react';

import {
  FieldContainer,
  FieldLabel,
  FieldDescription,
  FieldInput,
  Currency,
} from '@arch-ui/fields';
import { Input } from '@arch-ui/input';

<<<<<<< HEAD
const DecimalField = ({ onChange, autoFocus, field, value, errors }) => {
=======
const TextField = ({ onChange, autoFocus, field, value, errors, isReadOnly }) => {
>>>>>>> 91123230
  const handleChange = event => {
    const value = event.target.value;
    onChange(value.replace(/[^0-9.,]+/g, ''));
  };

  const valueToString = value => {
    // Make the value a string to prevent loss of accuracy and precision.
    if (typeof value === 'string') {
      return value;
    } else if (typeof value === 'number') {
      return String(value);
    } else {
      // If it is neither string nor number then it must be empty.
      return '';
    }
  };

  const {
    // currency,
    // digits,
    symbol,
  } = field.config;
  const htmlID = `ks-input-${field.path}`;

  return (
    <FieldContainer>
      <FieldLabel htmlFor={htmlID} field={field} errors={errors} />
      <FieldDescription text={field.adminDoc} />
      <FieldInput>
        {symbol && <Currency>{symbol}</Currency>}
        <Input
          autoComplete="off"
          autoFocus={autoFocus}
          type="text"
          value={valueToString(value)}
          onChange={handleChange}
          id={htmlID}
          disabled={isReadOnly}
        />
      </FieldInput>
    </FieldContainer>
  );
};

export default DecimalField;<|MERGE_RESOLUTION|>--- conflicted
+++ resolved
@@ -9,11 +9,7 @@
 } from '@arch-ui/fields';
 import { Input } from '@arch-ui/input';
 
-<<<<<<< HEAD
-const DecimalField = ({ onChange, autoFocus, field, value, errors }) => {
-=======
-const TextField = ({ onChange, autoFocus, field, value, errors, isReadOnly }) => {
->>>>>>> 91123230
+const DecimalField = ({ onChange, autoFocus, field, value, errors, isReadOnly }) => {
   const handleChange = event => {
     const value = event.target.value;
     onChange(value.replace(/[^0-9.,]+/g, ''));
