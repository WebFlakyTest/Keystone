/** @jsx jsx  */
import { useRef, Fragment, ReactNode } from 'react';
import { useRouter } from 'next/router';
import { jsx } from '@emotion/react';
import Head from 'next/head';

<<<<<<< HEAD
=======
import { H1, H2, H3, H4, H5, H6 } from '../components/Heading';
import { getHeadings, Heading } from '../lib/getHeadings';
import { Code, InlineCode } from '../components/Code';
>>>>>>> 10b36551
import { useMediaQuery } from '../lib/media';
import type { Heading } from '../lib/getHeadings';
import { Announce } from '../components/Announce';
import { TableOfContents } from './docs/TableOfContents';
import { Wrapper } from './primitives/Wrapper';
import { Breadcrumbs } from './Breadcrumbs';
import { Sidebar } from './docs/Sidebar';
import { Header } from './Header';
import { Footer } from './Footer';

function Announcement() {
  return (
    <Announce>
      This is the new version of Keystone! If you're looking for the Keystone 5 docs, check out{' '}
      <a href="https://v5.keystonejs.com" rel="noopener noreferrer" target="_blank">
        v5.keystonejs.com
      </a>
    </Announce>
  );
}

export function DocsPage({
  children,
  headings = [],
  noProse,
  noRightNav,
  releases,
  title,
}: {
  children: ReactNode;
  headings?: Heading[];
  noProse?: boolean;
  noRightNav?: boolean;
  releases?: any;
  title?: string;
}) {
  const contentRef = useRef<HTMLDivElement | null>(null);
  const metaTitle = title ? `${title} - Keystone 6 Documentation` : `Keystone 6`;
  const mq = useMediaQuery();
  const { pathname } = useRouter();
  const isUpdatesPage = pathname.startsWith('/releases') || pathname.startsWith('/updates');

  return (
    <Fragment>
      <Head>
        <meta key="og:site_name" property="og:site_name" content={metaTitle} />
        <title>{metaTitle}</title>
      </Head>
      <div
        css={{
          gridArea: 'main',
          position: 'relative',
          paddingBottom: 'var(--space-xxlarge)',
        }}
      >
<<<<<<< HEAD
        <Announcement />
=======
>>>>>>> 10b36551
        <Header />
        <Wrapper
          css={mq({
            display: ['block', null, 'grid'],
            gridTemplateColumns: noRightNav
              ? '15rem minmax(0, auto)'
              : [
                  '15rem minmax(0, auto)',
                  null,
                  null,
                  '10rem minmax(0, auto) 10rem',
                  '15rem minmax(0, auto) 15rem',
                ],
            gap: ['var(--space-medium)', null, null, 'var(--space-large)', 'var(--space-xlarge)'],
          })}
        >
          <Sidebar releases={releases} isUpdatesPage={isUpdatesPage} />

          <main
            id="skip-link-content"
            tabIndex={0}
            ref={contentRef}
            className={noProse ? '' : 'prose'}
          >
            <Breadcrumbs />
            {children}
          </main>
          {!!headings.length && !noRightNav && (
            <TableOfContents container={contentRef} headings={headings} />
          )}
        </Wrapper>
      </div>
      <Footer />
    </Fragment>
  );
}

export function Page({ title, children }: { children: ReactNode; title?: string }) {
  const metaTitle = title ? `${title} - Keystone 6` : `Keystone 6`;

  return (
    <Fragment>
      <Head>
        <meta key="og:site_name" property="og:site_name" content={metaTitle} />
        <title>{metaTitle}</title>
      </Head>
      <div
        css={{
          gridArea: 'main',
          position: 'relative',
          paddingBottom: 'var(--space-xxlarge)',
        }}
      >
        <Announcement />
        <Header />
        <Wrapper as="main" id="skip-link-content" tabIndex={0}>
          {children}
        </Wrapper>
      </div>
      <Footer />
    </Fragment>
  );
}<|MERGE_RESOLUTION|>--- conflicted
+++ resolved
@@ -4,12 +4,6 @@
 import { jsx } from '@emotion/react';
 import Head from 'next/head';
 
-<<<<<<< HEAD
-=======
-import { H1, H2, H3, H4, H5, H6 } from '../components/Heading';
-import { getHeadings, Heading } from '../lib/getHeadings';
-import { Code, InlineCode } from '../components/Code';
->>>>>>> 10b36551
 import { useMediaQuery } from '../lib/media';
 import type { Heading } from '../lib/getHeadings';
 import { Announce } from '../components/Announce';
@@ -65,10 +59,6 @@
           paddingBottom: 'var(--space-xxlarge)',
         }}
       >
-<<<<<<< HEAD
-        <Announcement />
-=======
->>>>>>> 10b36551
         <Header />
         <Wrapper
           css={mq({
