--- conflicted
+++ resolved
@@ -93,15 +93,11 @@
 		callback = options;
 		options = null;
 	}
-<<<<<<< HEAD
 
 	if ('function' !== typeof callback) {
 		callback = function() {};
 	}
-
-=======
-	
->>>>>>> e2b06351
+	
 	// Initialise options
 	
 	if (!options) {
