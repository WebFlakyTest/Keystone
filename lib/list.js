var _ = require('underscore');
var Field = require('../fields/types/Type');
var keystone = require('../');
var moment = require('moment');
var queryfilterlib = require('queryfilter');
var schemaPlugins = require('./schemaPlugins');
var UpdateHandler = require('./updateHandler');
var utils = require('keystone-utils');

/**
 * List Class
 *
 * @param {String} key
 * @param {Object} options
 */

function List(key, options) {
	if (!(this instanceof List)) return new List(key, options);

	var defaultOptions = {
		schema: {
			collection: keystone.prefixModel(key)
		},
		noedit: false,
		nocreate: false,
		nodelete: false,
		autocreate: false,
		sortable: false,
		hidden: false,
		track: false,
		inherits: false,
		searchFields: '__name__',
		defaultSort: '__default__',
		defaultColumns: '__name__'
	};

	// initialFields values are initialised on demand by the getter
	var initialFields;

	// Inherit default options from parent list if it exists
	if (options && options.inherits) {
		if (options.inherits.options && options.inherits.options.inherits) {
			throw new Error('Inherited Lists may not contain any inheritance');
		}
		defaultOptions = utils.options(defaultOptions, options.inherits.options);
	}

	this.options = utils.options(defaultOptions, options);

	// init properties
	this.key = key;
	this.path = this.get('path') || utils.keyToPath(key, true);
	this.schema = new keystone.mongoose.Schema({}, this.options.schema);
	this.schemaFields = [];
	this.uiElements = [];
	this.underscoreMethods = {};
	this.fields = {};
	this.fieldTypes = {};
	this.relationships = {};
	this.mappings = {
		name: null,
		createdBy: null,
		createdOn: null,
		modifiedBy: null,
		modifiedOn: null
	};

	// init mappings
	_.each(this.options.map, function(val, key) { this.map(key, val); }, this);

	// define property getters
	Object.defineProperty(this, 'label', { get: function() {
		return this.get('label') || this.set('label', utils.plural(utils.keyToLabel(key)));
	} });
	Object.defineProperty(this, 'singular', { get: function() {
		return this.get('singular') || this.set('singular', utils.singular(this.label));
	} });
	Object.defineProperty(this, 'plural', { get: function() {
		return this.get('plural') || this.set('plural', utils.plural(this.singular));
	} });
	Object.defineProperty(this, 'namePath', { get: function() {
		return this.mappings.name || '_id';
	} });
	Object.defineProperty(this, 'nameField', { get: function() {
		return this.fields[this.mappings.name];
	} });
	Object.defineProperty(this, 'nameIsVirtual', { get: function() {
		return this.model.schema.virtuals[this.mappings.name] ? true : false;
	} });
	Object.defineProperty(this, 'nameIsEditable', { get: function() {
		return (this.fields[this.mappings.name] && this.fields[this.mappings.name].type === 'text') ? !this.fields[this.mappings.name].noedit : false;
	} });
	Object.defineProperty(this, 'nameIsInitial', { get: function() {
		return (this.fields[this.mappings.name] && this.fields[this.mappings.name].options.initial === undefined);
	} });
	Object.defineProperty(this, 'initialFields', { get: function() {
		return initialFields || (initialFields = _.filter(this.fields, function(i) { return i.initial; }));
	} });
	if (this.get('sortable')) {
		schemaPlugins.sortable.apply(this);
	}
	if (this.get('autokey')) {
		schemaPlugins.autokey.apply(this);
	}
	if (this.get('track')) {
		schemaPlugins.track.apply(this);
	}
	if (this.get('history')) {
		schemaPlugins.history.apply(this);
	}
	if (this.get('inherits')) {
		var parentFields = this.get('inherits').schemaFields;
		this.add.apply(this, parentFields);
	}
}

<<<<<<< HEAD

/**
 * Gets the options for the List, as used by the React components
 *
 * @api public
 */

List.prototype.getOptions = function() {
	var ops = {
		key: this.key,
		path: this.path,
		label: this.label,
		singular: this.singular,
		plural: this.plural,
		namePath: this.namePath,
		nameField: this.nameField ? this.nameField.getOptions() : null,
		nameIsVirtual: this.nameIsVirtual,
		nameIsEditable: this.nameIsEditable,
		nameIsInitial: this.nameIsInitial,
		noedit: this.options.noedit,
		nocreate: this.options.nocreate,
		nodelete: this.options.nodelete,
		autocreate: this.options.autocreate,
		sortable: this.options.sortable,
		sortContext: this.options.sortContext,
		hidden: this.options.hidden,
		searchFields: this.options.searchFields,
		defaultSort: this.options.defaultSort,
		defaultColumns: this.options.defaultColumns,
		track: this.options.track,
		tracking: this.tracking,
		autokey: this.autokey,
		fields: {},
		uiElements: [],
		initialFields: _.pluck(this.initialFields, 'path')
	};
	_.each(this.uiElements, function(el) {
		switch (el.type) {
			// TODO: handle indentation
			case 'field':
				// add the field options by path
				ops.fields[el.field.path] = el.field.getOptions();
				// don't output the name field as a ui element if it's editable as it'll
				// appear as an input in the header
				if (el.field === this.nameField && this.nameIsEditable) {
					return;
				}
				// don't output hidden fields
				if (el.field.hidden) {
					return;
				}
				// add the field to the elements array
				ops.uiElements.push({
					type: 'field',
					field: el.field.path
				});
			break;
			case 'heading':
				ops.uiElements.push({
					type: 'heading',
					content: el.heading,
					options: el.options
				});
			break;
		}
	}, this);
	return ops;
};


/**
 * Gets the data from an Item ready to be serialised for client-side use, as
 * used by the React components
 *
 * @api public
 */

List.prototype.getData = function(item, fields) {
	var data = {
		id: item.id,
		name: this.getDocumentName(item)
	};
	if (this.autokey) {
		data[this.autokey.path] = item.get(this.autokey.path);
	}
	if (fields === undefined) {
		fields = Object.keys(this.fields);
	}
	if (fields) {
		if (typeof fields === 'string') {
			fields = fields.split(' ');
		}
		if (!Array.isArray(fields)) {
			throw new Error('List.getData: fields must be undefined, a string, or an array.');
		}
		data.fields = {};
		_.each(fields, function(path) {
			var field = this.fields[path];
			if (!field) return;
			data.fields[field.path] = field.getData(item);
		}, this);
	}
	return data;
};

=======
// Add prototype methods
List.prototype.getData = require('./list/getData');
List.prototype.getOptions = require('./list/getOptions');
List.prototype.addFiltersToQuery = require('./list/addFiltersToQuery');
>>>>>>> 57b6b257

/**
 * Sets list options
 *
 * Example:
 *     list.set('test', value) // sets the 'test' option to `value`
 */
List.prototype.set = function(key, value) {
	if (arguments.length === 1) {
		return this.options[key];
	}
	this.options[key] = value;
	return value;
};


/**
 * Gets list options
 *
 * Example:
 *     list.get('test') // returns the 'test' value
 */
List.prototype.get = List.prototype.set;


/**
 * Maps a built-in field (e.g. name) to a specific path
 */
List.prototype.map = function(field, path) {
	if (path) {
		this.mappings[field] = path;
	}
	return this.mappings[field];
};


/**
 * Checks to see if a field path matches a currently unmapped path, and
 * if so, adds a mapping for it.
 */
List.prototype.automap = function(field) {
	if (_.has(this.mappings, field.path) && !this.mappings[field.path]) {
		this.map(field.path, field.path);
	}
	return this;
};


/**
 * Adds one or more fields to the List
 * Based on Mongoose's Schema.add
 */
List.prototype.add = function() {
	var add = function(obj, prefix) {
		prefix = prefix || '';
		var keys = Object.keys(obj);
		for (var i = 0; i < keys.length; ++i) {
			var key = keys[i];
			if (!obj[key]) {
				throw new Error(
					'Invalid value for schema path `' + prefix + key + '` in `' + this.key + '`.\n' +
					'Did you misspell the field type?\n'
				);
			}
			if (utils.isObject(obj[key]) && (!obj[key].constructor || 'Object' === obj[key].constructor.name) && (!obj[key].type || obj[key].type.type)) {
				if (Object.keys(obj[key]).length) {
					// nested object, e.g. { last: { name: String }}
					// matches logic in mongoose/Schema:add
					this.schema.nested[this.path] = true;
					add(obj[key], prefix + key + '.');
				} else {
					addField(prefix + key, obj[key]); // mixed type field
				}
			} else {
				addField(prefix + key, obj[key]);
			}
		}
	}.bind(this);

	var addField = function(path, options) {
		if (this.isReserved(path)) {
			throw new Error('Path ' + path + ' on list ' + this.key + ' is a reserved path');
		}
		this.uiElements.push({
			type: 'field',
			field: this.field(path, options)
		});
	}.bind(this);

	_.each(arguments, function(def) {
		this.schemaFields.push(def);
		if ('string' === typeof def) {
			if (def === '>>>') {
				this.uiElements.push({
					type: 'indent'
				});
			} else if (def === '<<<') {
				this.uiElements.push({
					type: 'outdent'
				});
			} else {
				this.uiElements.push({
					type: 'heading',
					heading: def,
					options: {}
				});
			}
		} else {
			if (def.heading && 'string' === typeof def.heading) {
				this.uiElements.push({
					type: 'heading',
					heading: def.heading,
					options: def
				});
			} else {
				add(def);
			}
		}
	}, this);

	return this;
};

/**
 * Check whether or not a `path` is a reserved path. This restricts the use
 * of `Object.prototype` method keys as well as internal mongo paths.
 */
List.prototype.isReserved = function(path) {
	return List.reservedPaths.indexOf(path) >= 0;
};

List.reservedPaths = [
	'id',
	'_id',
	'_',
	'prototype',
	'__proto__',
	'hasOwnProperty',
	'toString',
	'__defineGetter__',
	'__defineSetter__',
	'__lookupGetter__',
	'__lookupSetter__',
	'isPrototypeOf',
	'propertyIsEnumerable',
	'toLocaleString',
	'valueOf'
];


/**
 * Creates a new field at the specified path, with the provided options.
 * If no options are provides, returns the field at the specified path.
 */
List.prototype.field = function(path, options) {
	if (arguments.length === 1) {
		return this.fields[path];
	}
	if ('function' === typeof options) {
		options = { type: options };
	}
	if (this.get('noedit')) {
		options.noedit = true;
	}
	if (!options.note && this.get('notes')) {
		options.note = this.get('notes')[path];
	}
	if ('function' !== typeof options.type) {
		throw new Error('Fields must be specified with a type function');
	}
	if (options.type.prototype.__proto__ !== Field.prototype) {
		// Convert native field types to their default Keystone counterpart
		if (options.type === String) {
			options.type = Field.Types.Text;
		} else if (options.type === Number) {
			options.type = Field.Types.Number;
		} else if (options.type === Boolean) {
			options.type = Field.Types.Boolean;
		} else if (options.type === Date) {
			options.type = Field.Types.Datetime;
		} else {
			throw new Error('Unrecognised field constructor: ' + options.type);
		}
	}

	// Note the presence of this field type for client-side script optimisation
	this.fieldTypes[options.type.name] = true;

	// Wysiwyg HTML fields are handled as a special case so we can include TinyMCE as required
	if (options.type.name === 'html' && options.wysiwyg) {
		this.fieldTypes.wysiwyg = true;
	}

	var field = new options.type(this, path, options);
	this.fields[path] = field;
	return field;
};


/**
 * Adds a method to the underscoreMethods collection on the list, which is then
 * added to the schema before the list is registered with mongoose.
 */
List.prototype.underscoreMethod = function(path, fn) {
	var target = this.underscoreMethods;
	path = path.split('.');
	var last = path.pop();
	path.forEach(function(part) {
		if (!target[part]) target[part] = {};
		target = target[part];
	});
	target[last] = fn;
	return this;
};


/**
 * Default Sort Field
 */
Object.defineProperty(List.prototype, 'defaultSort', {
	get: function() {
		var ds = this.get('defaultSort');
		return (ds === '__default__') ? (this.get('sortable') ? 'sortOrder' : this.namePath) : ds;
	}, set: function(value) {
		this.set('defaultSort', value);
	}
});

/**
 * Expands a comma-separated string or array of columns into valid column objects.
 *
 * Columns can be:
 *    - A Field, in the format "field|width"
 *    - A Field in a single related List, in the format "list:field|width"
 *    - Any valid path in the Schema, in the format "path|width"
 *
 * The width part is optional, and can be in the format "n%" or "npx".
 *
 * The path __name__ is automatically mapped to the namePath of the List.
 *
 * The field or path for the name of the item (defaults to ID if not set or detected)
 * is automatically prepended if not explicitly included.
 */
List.prototype.expandColumns = function(cols) {
	if (typeof cols === 'string') {
		cols = cols.split(',');
	}
	if (!Array.isArray(cols)) {
		throw new Error('List.expandColumns: cols must be an array.');
	}
	var list = this;
	var expanded = [];
	var nameCol = false;
	var getCol = function(def) {
		if (def.path === '__name__') {
			def.path = list.namePath;
		}
		var field = list.fields[def.path];
		var col = null;
		if (field) {
			col = {
				field: field,
				path: field.path,
				type: field.type,
				label: def.label || field.label
			};
			if (col.type === 'relationship') {
				col.refList = col.field.refList;
				if (col.refList) {
					col.refPath = def.subpath || col.refList.namePath;
					col.subField = col.refList.fields[col.refPath];
					col.populate = { path: col.field.path, subpath: col.refPath };
				}
				if (!def.label && def.subpath) {
					col.label = field.label + ': ' + (col.subField ? col.subField.label : utils.keyToLabel(def.subpath));
				}
			}
		} else if (list.model.schema.paths[def.path] || list.model.schema.virtuals[def.path]) {
			// column refers to a path in the schema
			// TODO: this needs to handle sophisticated types, including arrays, nested Schemas, and mixed types
			col = {
				path: def.path,
				label: def.label || utils.keyToLabel(def.path)
			};
		}
		if (col) {
			col.width = def.width;
			if (col.path === list.namePath) {
				col.isName = true;
				nameCol = col;
			}
			if (field && field.col) {
				_.extend(col, field.col);
			}
		}
		return col;
	};
	for (var i = 0; i < cols.length; i++) {
		var def = {};
		if (typeof cols[i] === 'string') {
			var parts = cols[i].trim().split('|');
			def.width = parts[1] || false;
			parts = parts[0].split(':');
			def.path = parts[0];
			def.subpath = parts[1];
		}
		if (!utils.isObject(def) || !def.path) {
			throw new Error('List.expandColumns: column definition must contain a path.');
		}
		var col = getCol(def);
		if (col) {
			expanded.push(col);
		}
	}
	if (!nameCol) {
		nameCol = getCol({ path: list.namePath });
		if (nameCol) {
			expanded.unshift(nameCol);
		}
	}
	return expanded;
};


/**
 * Specified select and populate options for a query based the provided columns.
 *
 * @param {Query} query
 * @param {Array} columns
 */
List.prototype.selectColumns = function(q, cols) {
	// Populate relationship columns
	var select = [];
	var populate = {};
	var path;
	cols.forEach(function(col) {
		select.push(col.path);
		if (col.populate) {
			if (!populate[col.populate.path]) {
				populate[col.populate.path] = [];
			}
			populate[col.populate.path].push(col.populate.subpath);
		}
	});
	q.select(select.join(' '));
	for (path in populate) {
		if ( populate.hasOwnProperty(path) ) {
			q.populate(path, populate[path].join(' '));
		}
	}
};


/**
 * Default Column Fields
 */

Object.defineProperty(List.prototype, 'defaultColumns', {
	get: function() {
		if (!this._defaultColumns) {
			this._defaultColumns = this.expandColumns(this.get('defaultColumns'));
		}
		return this._defaultColumns;
	}, set: function(value) {
		this.set('defaultColumns', value);
		delete this._defaultColumns;
	}
});

/**
 * Registers relationships to this list defined on others
 */
List.prototype.relationship = function(def) {
	if (arguments.length > 1) {
		_.map(arguments, function(def) { this.relationship(def); }, this);
		return this;
	}
	if ('string' === typeof def) {
		def = { ref: def };
	}
	if (!def.ref) {
		throw new Error('List Relationships must be specified with an object containing ref (' + this.key + ')');
	}
	if (!def.refPath) {
		def.refPath = utils.downcase(this.key);
	}
	if (!def.path) {
		def.path = utils.keyToProperty(def.ref, true);
	}
	Object.defineProperty(def, 'refList', {
		get: function() {
			return keystone.list(def.ref);
		}
	});
	Object.defineProperty(def, 'isValid', {
		get: function() {
			return keystone.list(def.ref) ? true : false;
		}
	});
	this.relationships[def.path] = def;
	return this;
};


/**
 * Registers the Schema with Mongoose, and the List with Keystone
 *
 * Also adds default fields and virtuals to the schema for the list
 */
List.prototype.register = function() {
	var list = this;
	this.schema.virtual('list').get(function () {
		return list;
	});
	if (!_.isEmpty(this.relationships)) {
		this.schema.methods.getRelated = schemaPlugins.methods.getRelated;
		this.schema.methods.populateRelated = schemaPlugins.methods.populateRelated;
		if (!this.schema.options.toObject) this.schema.options.toObject = {};
		this.schema.options.toObject.transform = schemaPlugins.options.transform;
	}
	this.schema.virtual('_').get(function() {
		if (!this.__methods) {
			this.__methods = utils.bindMethods(list.underscoreMethods, this);
		}
		return this.__methods;
	});
	this.schema.method('getUpdateHandler', function(req, res, ops) {
		return new UpdateHandler(list, this, req, res, ops);
	});
	if (this.get('inherits')) {
		this.model = this.get('inherits').model.discriminator(this.key, this.schema);
	} else {
		this.model = keystone.mongoose.model(this.key, this.schema);
	}
	require('../').list(this);
	return this;
};


/**
 * Gets the name of the provided document from the correct path
 *
 * Example:
 *     var name = list.getDocumentName(item)
 *
 * @param {Object} item
 * @param {Boolean} escape - causes HTML entities to be encoded
 */
List.prototype.getDocumentName = function(doc, escape) {
	var name = String(this.nameField ? this.nameField.format(doc) : doc.get(this.namePath));
	return (escape) ? utils.encodeHTMLEntities(name) : name;
};


/**
 * Processes a filter string into a filters object
 *
 * @param {String} filters
 */
List.prototype.processFilters = function(q) {
	var list = this;
	var filters = {};
	queryfilterlib.QueryFilters.create(q).getFilters().forEach(function(filter){
		filter.path = filter.key; // alias for b/c
		filter.field = list.fields[filter.key];
		filters[filter.path] = filter;
	});
	return filters;
};


/**
 * Gets filters for a Mongoose query that will search for the provided string,
 * based on the searchFields List option.
 *
 * Also accepts a filters object from `processFilters()`, any of which may
 * override the search string.
 *
 * Example:
 *     list.getSearchFilters('jed') // returns { name: /jed/i }
 *
 * @param {String} query
 * @param {Object} additional filters
 */
List.prototype.getSearchFilters = function(search, add) {
	var filters = {};
	var list = this;

	search = String(search || '').trim();

	if (search.length) {
		var searchFilter,
			searchParts = search.split(' '),
			searchRx = new RegExp(utils.escapeRegExp(search), 'i'),
			splitSearchRx = new RegExp((searchParts.length > 1) ? _.map(searchParts, utils.escapeRegExp).join('|') : search, 'i'),
			searchFields = this.get('searchFields'),
			searchFilters = [],
			searchIdField = utils.isValidObjectId(search);

		if ('string' === typeof searchFields) {
			searchFields = searchFields.split(',');
		}

		searchFields.forEach(function(path) {
			path = path.trim();

			if (path === '__name__') {
				path = list.mappings.name;
			}

			var field = list.fields[path];

			if (field && field.type === 'name') {
				var first = {};
				first[field.paths.first] = splitSearchRx;
				var last = {};
				last[field.paths.last] = splitSearchRx;
				searchFilter = {};
				searchFilter.$or = [first, last];
				searchFilters.push(searchFilter);
			} else {
				searchFilter = {};
				searchFilter[path] = searchRx;
				searchFilters.push(searchFilter);
			}
		});

		if (list.autokey) {
			searchFilter = {};
			searchFilter[list.autokey.path] = searchRx;
			searchFilters.push(searchFilter);
		}

		if (searchIdField) {
			searchFilter = {};
			searchFilter._id = search;
			searchFilters.push(searchFilter);
		}

		if (searchFilters.length > 1) {
			filters.$or = searchFilters;
		} else if (searchFilters.length) {
			filters = searchFilters[0];
		}

	}

	if (add) {
		_.each(add, function(filter) {
			var cond, path = filter.key, value = filter.value;

			switch (filter.field.type) {
				case 'boolean':
					if (!value || value === 'false') {
						filters[path] = { $ne: true };
					} else {
						filters[path] = true;
					}
					break;

				case 'localfile':
				case 'cloudinaryimage':
				case 'cloudinaryimages':
				case 's3file':
				case 'name':
				case 'password':
					// TODO
					break;

				case 'location':
					_.each(['street1', 'suburb', 'state', 'postcode', 'country'], function(pathKey, i) {
						var value = filter.value[i];
						if (value) {
							filters[filter.field.paths[pathKey]] = new RegExp(utils.escapeRegExp(value), 'i');
						}
					});
					break;

				case 'relationship':
					if (value) {
						if (filter.field.many) {
							filters[path] = (filter.inverse) ? { $nin: [value] } : { $in: [value] };
						} else {
							filters[path] = (filter.inverse) ? { $ne: value } : value;
						}
					} else {
						if (filter.field.many) {
							filters[path] = (filter.inverse) ? { $not: { $size: 0 } } : { $size: 0 };
						} else {
							filters[path] = (filter.inverse) ? { $ne: null } : null;
						}
					}
					break;

				case 'select':
					if (filter.value) {
						filters[path] = (filter.inverse) ? { $ne: value } : value;
					} else {
						filters[path] = (filter.inverse) ? { $nin: ['', null] } : { $in: ['', null] };
					}
					break;

				case 'number':
				case 'money':
					if (filter.operator === 'bt') {
						value = [
							utils.number(value[0]),
							utils.number(value[1])
						];
						if ( !isNaN(value[0]) && !isNaN(value[1]) ) {
							filters[path] = {
								$gte: value[0],
								$lte: value[1]
							};
						}
						else {
							filters[path] = null;
						}
					} else {
						value = utils.number(value);
						if ( !isNaN(value) ) {
							if (filter.operator === 'gt') {
								filters[path] = { $gt: value };
							}
							else if (filter.operator === 'lt') {
								filters[path] = { $lt: value };
							}
							else {
								filters[path] = value;
							}
						}
						else {
							filters[path] = null;
						}
					}
				break;

				case 'date':
				case 'datetime':
					if (filter.operator === 'bt') {
						value = [
							moment(value[0]),
							moment(value[1])
						];
						if ( (value[0] && value[0].isValid()) && (value[1] && value[0].isValid()) ) {
							filters[path] = {
								$gte: moment(value[0]).startOf('day').toDate(),
								$lte: moment(value[1]).endOf('day').toDate()
							};
						}
					} else {
						value = moment(value);
						if (value && value.isValid()) {
							var start = moment(value).startOf('day').toDate();
							var end = moment(value).endOf('day').toDate();
							if (filter.operator === 'gt') {
								filters[path] = { $gt: end };
							} else if (filter.operator === 'lt') {
								filters[path] = { $lt: start };
							} else {
								filters[path] = { $lte: end, $gte: start };
							}
						}
					}
					break;

				case 'text':
				case 'textarea':
				case 'html':
				case 'email':
				case 'url':
				case 'key':
					if (filter.exact) {
						if (value) {
							cond = new RegExp('^' + utils.escapeRegExp(value) + '$', 'i');
							filters[path] = filter.inverse ? { $not: cond } : cond;
						} else {
							if (filter.inverse) {
								filters[path] = { $nin: ['', null] };
							} else {
								filters[path] = { $in: ['', null] };
							}
						}
					} else if (value) {
						cond = new RegExp(utils.escapeRegExp(value), 'i');
						filters[path] = filter.inverse ? { $not: cond } : cond;
					}
					break;

			}
		});
	}
	return filters;
};


List.prototype.updateAll = require('./list/updateAll');
List.prototype.getUniqueValue = require('./list/getUniqueValue');
List.prototype.getPages = require('./list/getPages');
List.prototype.paginate = require('./list/paginate');

/*!
 * Export class
 */
exports = module.exports = List;<|MERGE_RESOLUTION|>--- conflicted
+++ resolved
@@ -114,118 +114,10 @@
 	}
 }
 
-<<<<<<< HEAD
-
-/**
- * Gets the options for the List, as used by the React components
- *
- * @api public
- */
-
-List.prototype.getOptions = function() {
-	var ops = {
-		key: this.key,
-		path: this.path,
-		label: this.label,
-		singular: this.singular,
-		plural: this.plural,
-		namePath: this.namePath,
-		nameField: this.nameField ? this.nameField.getOptions() : null,
-		nameIsVirtual: this.nameIsVirtual,
-		nameIsEditable: this.nameIsEditable,
-		nameIsInitial: this.nameIsInitial,
-		noedit: this.options.noedit,
-		nocreate: this.options.nocreate,
-		nodelete: this.options.nodelete,
-		autocreate: this.options.autocreate,
-		sortable: this.options.sortable,
-		sortContext: this.options.sortContext,
-		hidden: this.options.hidden,
-		searchFields: this.options.searchFields,
-		defaultSort: this.options.defaultSort,
-		defaultColumns: this.options.defaultColumns,
-		track: this.options.track,
-		tracking: this.tracking,
-		autokey: this.autokey,
-		fields: {},
-		uiElements: [],
-		initialFields: _.pluck(this.initialFields, 'path')
-	};
-	_.each(this.uiElements, function(el) {
-		switch (el.type) {
-			// TODO: handle indentation
-			case 'field':
-				// add the field options by path
-				ops.fields[el.field.path] = el.field.getOptions();
-				// don't output the name field as a ui element if it's editable as it'll
-				// appear as an input in the header
-				if (el.field === this.nameField && this.nameIsEditable) {
-					return;
-				}
-				// don't output hidden fields
-				if (el.field.hidden) {
-					return;
-				}
-				// add the field to the elements array
-				ops.uiElements.push({
-					type: 'field',
-					field: el.field.path
-				});
-			break;
-			case 'heading':
-				ops.uiElements.push({
-					type: 'heading',
-					content: el.heading,
-					options: el.options
-				});
-			break;
-		}
-	}, this);
-	return ops;
-};
-
-
-/**
- * Gets the data from an Item ready to be serialised for client-side use, as
- * used by the React components
- *
- * @api public
- */
-
-List.prototype.getData = function(item, fields) {
-	var data = {
-		id: item.id,
-		name: this.getDocumentName(item)
-	};
-	if (this.autokey) {
-		data[this.autokey.path] = item.get(this.autokey.path);
-	}
-	if (fields === undefined) {
-		fields = Object.keys(this.fields);
-	}
-	if (fields) {
-		if (typeof fields === 'string') {
-			fields = fields.split(' ');
-		}
-		if (!Array.isArray(fields)) {
-			throw new Error('List.getData: fields must be undefined, a string, or an array.');
-		}
-		data.fields = {};
-		_.each(fields, function(path) {
-			var field = this.fields[path];
-			if (!field) return;
-			data.fields[field.path] = field.getData(item);
-		}, this);
-	}
-	return data;
-};
-
-=======
 // Add prototype methods
 List.prototype.getData = require('./list/getData');
 List.prototype.getOptions = require('./list/getOptions');
 List.prototype.addFiltersToQuery = require('./list/addFiltersToQuery');
->>>>>>> 57b6b257
 
 /**
  * Sets list options
