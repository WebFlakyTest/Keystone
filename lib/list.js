--- conflicted
+++ resolved
@@ -253,13 +253,11 @@
 				updatedOn: { type: Date, default: Date.now, hidden: true, index: true }
 			});
 			this.schema.pre('save', function (next) {
-<<<<<<< HEAD
-				if (!this.isModified('changedOn')) {
-					this.changedOn = new Date();
+				
+				if (!this.isModified('updatedOn')) {
+					this.updatedOn = new Date();
 				}
-=======
-				this.updatedOn = new Date();
->>>>>>> d4f66e36
+				
 				next();
 			});
 		break;
